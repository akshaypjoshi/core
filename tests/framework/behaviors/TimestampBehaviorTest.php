<?php
/**
 * @link http://www.yiiframework.com/
 * @copyright Copyright (c) 2008 Yii Software LLC
 * @license http://www.yiiframework.com/license/
 */

namespace yiiunit\framework\behaviors;

use Yii;
use yii\behaviors\TimestampBehavior;
use yii\db\ActiveRecord;
use yii\db\Connection;
use yii\db\Expression;
use yii\db\ExpressionInterface;
use yiiunit\TestCase;

/**
 * Unit test for [[\yii\behaviors\TimestampBehavior]].
 * @see TimestampBehavior
 *
 * @group behaviors
 */
class TimestampBehaviorTest extends TestCase
{
    /**
     * @var Connection test db connection
     */
    protected $dbConnection;

    public static function setUpBeforeClass()
    {
        if (!extension_loaded('pdo') || !extension_loaded('pdo_sqlite')) {
            static::markTestSkipped('PDO and SQLite extensions are required.');
        }
    }

    public function setUp()
    {
        $this->mockApplication([
            'components' => [
                'db' => [
                    'class' => '\yii\db\Connection',
                    'dsn' => 'sqlite::memory:',
                ],
            ],
        ]);

        $columns = [
            'id' => 'pk',
            'created_at' => 'integer NOT NULL',
            'updated_at' => 'integer',
        ];
        Yii::$app->getDb()->createCommand()->createTable('test_auto_timestamp', $columns)->execute();

        $columns = [
            'id' => 'pk',
            'created_at' => 'string NOT NULL',
            'updated_at' => 'string',
        ];
        Yii::$app->getDb()->createCommand()->createTable('test_auto_timestamp_string', $columns)->execute();
    }

    public function tearDown()
    {
        Yii::$app->getDb()->close();
        parent::tearDown();
        gc_enable();
        gc_collect_cycles();
    }

    // Tests :

    public function testNewRecord()
    {
        $currentTime = time();

        ActiveRecordTimestamp::$behaviors = [
            TimestampBehavior::class,
        ];
        $model = new ActiveRecordTimestamp();
        $model->save(false);

        $this->assertTrue($model->created_at >= $currentTime);
        $this->assertTrue($model->updated_at >= $currentTime);
    }

    /**
     * @depends testNewRecord
     */
    public function testUpdateRecord()
    {
        $currentTime = time();

        ActiveRecordTimestamp::$behaviors = [
            TimestampBehavior::class,
        ];
        $model = new ActiveRecordTimestamp();
        $model->save(false);

        $enforcedTime = $currentTime - 100;

        $model->created_at = $enforcedTime;
        $model->updated_at = $enforcedTime;
        $model->save(false);

        $this->assertEquals($enforcedTime, $model->created_at, 'Create time has been set on update!');
        $this->assertTrue($model->updated_at >= $currentTime, 'Update time has NOT been set on update!');
    }

    /**
     * @depends testNewRecord
     */
    public function testUpdateCleanRecord()
    {
        ActiveRecordTimestamp::$behaviors = [
            TimestampBehavior::class,
        ];
        $model = new ActiveRecordTimestamp();
        $model->save(false);

        $model->on(
            ActiveRecordTimestamp::EVENT_AFTER_UPDATE,
            function ($event) {
                $this->assertEmpty($event->changedAttributes);
            }
        );

        $model->save(false);
    }

    public function expressionProvider()
    {
        return [
            [function () { return '2015-01-01'; }, '2015-01-01'],
            [new Expression("strftime('%Y')"), date('Y')],
            ['2015-10-20', '2015-10-20'],
            [time(), time()],
            [[$this, 'arrayCallable'], '2015-10-20'],
        ];
    }

    /**
     * @dataProvider expressionProvider
     * @param mixed $expression
     * @param mixed $expected
     */
    public function testNewRecordExpression($expression, $expected)
    {
        ActiveRecordTimestamp::$tableName = 'test_auto_timestamp_string';
        ActiveRecordTimestamp::$behaviors = [
            'timestamp' => [
                'class' => TimestampBehavior::class,
                'value' => $expression,
            ],
        ];
        $model = new ActiveRecordTimestamp();
        $model->save(false);
<<<<<<< HEAD
        if ($expression instanceof Expression) {
            $this->assertInstanceOf(Expression::class, $model->created_at);
            $this->assertInstanceOf(Expression::class, $model->updated_at);
=======
        if ($expression instanceof ExpressionInterface) {
            $this->assertInstanceOf('yii\db\ExpressionInterface', $model->created_at);
            $this->assertInstanceOf('yii\db\ExpressionInterface', $model->updated_at);
>>>>>>> d0137e41
            $model->refresh();
        }
        $this->assertEquals($expected, $model->created_at);
        $this->assertEquals($expected, $model->updated_at);
    }

    public function arrayCallable($event)
    {
        return '2015-10-20';
    }

    /**
     * @depends testNewRecord
     */
    public function testUpdateRecordExpression()
    {
        ActiveRecordTimestamp::$tableName = 'test_auto_timestamp_string';
        ActiveRecordTimestamp::$behaviors = [
            'timestamp' => [
                'class' => TimestampBehavior::class,
                'value' => new Expression("strftime('%Y')"),
            ],
        ];
        $model = new ActiveRecordTimestamp();
        $model->save(false);

        $enforcedTime = date('Y') - 1;

        $model->created_at = $enforcedTime;
        $model->updated_at = $enforcedTime;
        $model->save(false);
        $this->assertEquals($enforcedTime, $model->created_at, 'Create time has been set on update!');
        $this->assertInstanceOf(Expression::class, $model->updated_at);
        $model->refresh();
        $this->assertEquals($enforcedTime, $model->created_at, 'Create time has been set on update!');
        $this->assertEquals(date('Y'), $model->updated_at);
    }

    public function testTouchingNewRecordGeneratesException()
    {
        ActiveRecordTimestamp::$behaviors = [
            'timestamp' => [
                'class' => TimestampBehavior::class,
                'value' => new Expression("strftime('%Y')"),
            ],
        ];
        $model = new ActiveRecordTimestamp();

        $this->expectException('yii\base\InvalidCallException');

        $model->touch('created_at');
    }

    public function testTouchingNotNewRecord()
    {
        ActiveRecordTimestamp::$behaviors = [
            'timestamp' => [
                'class' => TimestampBehavior::class,
                'value' => new Expression("strftime('%Y')"),
            ],
        ];
        $model = new ActiveRecordTimestamp();
        $enforcedTime = date('Y') - 1;
        $model->created_at = $enforcedTime;
        $model->updated_at = $enforcedTime;
        $model->save(false);
        $expectedCreatedAt = new Expression("strftime('%Y')");

        $model->touch('created_at');

        $this->assertEquals($expectedCreatedAt, $model->created_at);
    }
}

/**
 * Test Active Record class with [[TimestampBehavior]] behavior attached.
 *
 * @property int $id
 * @property int $created_at
 * @property int $updated_at
 */
class ActiveRecordTimestamp extends ActiveRecord
{
    public static $behaviors;
    public static $tableName = 'test_auto_timestamp';

    public function behaviors()
    {
        return static::$behaviors;
    }

    public static function tableName()
    {
        return static::$tableName;
    }
}<|MERGE_RESOLUTION|>--- conflicted
+++ resolved
@@ -156,15 +156,9 @@
         ];
         $model = new ActiveRecordTimestamp();
         $model->save(false);
-<<<<<<< HEAD
-        if ($expression instanceof Expression) {
-            $this->assertInstanceOf(Expression::class, $model->created_at);
-            $this->assertInstanceOf(Expression::class, $model->updated_at);
-=======
         if ($expression instanceof ExpressionInterface) {
             $this->assertInstanceOf('yii\db\ExpressionInterface', $model->created_at);
             $this->assertInstanceOf('yii\db\ExpressionInterface', $model->updated_at);
->>>>>>> d0137e41
             $model->refresh();
         }
         $this->assertEquals($expected, $model->created_at);
