<?php
/**
 * @link http://www.yiiframework.com/
 * @copyright Copyright (c) 2008 Yii Software LLC
 * @license http://www.yiiframework.com/license/
 */

namespace yiiunit\framework\base;

use Psr\Log\NullLogger;
use Yii;
use yii\base\BootstrapInterface;
use yii\base\Component;
use yii\base\Module;
use yii\log\Logger;
use yiiunit\TestCase;

/**
 * @group base
 */
class ApplicationTest extends TestCase
{
    public function testContainerSettingsAffectBootstrap()
    {
        $this->mockApplication([
            'container' => [
                'definitions' => [
                    Logger::class => NullLogger::class
                ],
            ],
            'components' => [
                'log' => [
                    'class' => Logger::class
                ],
            ],
            'bootstrap' => ['log'],
        ]);

        $this->assertInstanceOf(NullLogger::class, Yii::$app->log);
    }

    public function testBootstrap()
    {
        Yii::getLogger()->flush();


        $this->mockApplication([
            'components' => [
                'withoutBootstrapInterface' => [
<<<<<<< HEAD
                    'class' => Component::class
                ],
                'withBootstrapInterface' => [
                    'class' => BootstrapComponentMock::class
                ]
            ],
            'modules' => [
                'moduleX' => [
                    'class' => Module::class
                ]
=======
                    'class' => Component::className(),
                ],
                'withBootstrapInterface' => [
                    'class' => BootstrapComponentMock::className(),
                ],
            ],
            'modules' => [
                'moduleX' => [
                    'class' => Module::className(),
                ],
>>>>>>> 1243df91
            ],
            'bootstrap' => [
                'withoutBootstrapInterface',
                'withBootstrapInterface',
                'moduleX',
                function () {
                },
            ],
        ]);
        $this->assertSame('Bootstrap with yii\base\Component', Yii::getLogger()->messages[0][1]);
        $this->assertSame('Bootstrap with yiiunit\framework\base\BootstrapComponentMock::bootstrap()', Yii::getLogger()->messages[1][1]);
        $this->assertSame('Loading module: moduleX', Yii::getLogger()->messages[2][1]);
        $this->assertSame('Bootstrap with yii\base\Module', Yii::getLogger()->messages[3][1]);
        $this->assertSame('Bootstrap with Closure', Yii::getLogger()->messages[4][1]);
    }
}

class BootstrapComponentMock extends Component implements BootstrapInterface
{
    public function bootstrap($app)
    {
    }
}<|MERGE_RESOLUTION|>--- conflicted
+++ resolved
@@ -47,7 +47,6 @@
         $this->mockApplication([
             'components' => [
                 'withoutBootstrapInterface' => [
-<<<<<<< HEAD
                     'class' => Component::class
                 ],
                 'withBootstrapInterface' => [
@@ -58,18 +57,6 @@
                 'moduleX' => [
                     'class' => Module::class
                 ]
-=======
-                    'class' => Component::className(),
-                ],
-                'withBootstrapInterface' => [
-                    'class' => BootstrapComponentMock::className(),
-                ],
-            ],
-            'modules' => [
-                'moduleX' => [
-                    'class' => Module::className(),
-                ],
->>>>>>> 1243df91
             ],
             'bootstrap' => [
                 'withoutBootstrapInterface',
