--- conflicted
+++ resolved
@@ -25,72 +25,43 @@
 
     public function testEmptyListShown()
     {
-<<<<<<< HEAD
-        $actual = $this->getListView([
-=======
-        ob_start();
-        $this->getListView([
->>>>>>> 1243df91
+        ob_start();
+        $this->getListView([
             'dataProvider' => new ArrayDataProvider(['allModels' => []]),
             'emptyText' => 'Nothing at all',
         ])->run();
         $out = ob_get_clean();
 
-<<<<<<< HEAD
-        $this->assertEqualsWithoutLE('<div id="w0" class="list-view"><div class="empty">Nothing at all</div></div>', $actual);
-=======
         $this->assertEqualsWithoutLE('<div id="w0" class="list-view"><div class="empty">Nothing at all</div></div>', $out);
->>>>>>> 1243df91
     }
 
     public function testEmpty()
     {
-<<<<<<< HEAD
-        $actual = $this->getListView([
-=======
-        ob_start();
-        $this->getListView([
->>>>>>> 1243df91
+        ob_start();
+        $this->getListView([
             'dataProvider' => new ArrayDataProvider(['allModels' => []]),
             'emptyText' => false,
         ])->run();
         $out = ob_get_clean();
 
-<<<<<<< HEAD
-        $this->assertEqualsWithoutLE('<div id="w0" class="list-view"></div>', $actual);
-=======
         $this->assertEqualsWithoutLE('<div id="w0" class="list-view"></div>', $out);
->>>>>>> 1243df91
     }
 
     public function testEmptyListNotShown()
     {
-<<<<<<< HEAD
-        $actual = $this->getListView([
-=======
-        ob_start();
-        $this->getListView([
->>>>>>> 1243df91
+        ob_start();
+        $this->getListView([
             'dataProvider' => new ArrayDataProvider(['allModels' => []]),
             'showOnEmpty' => true,
         ])->run();
         $out = ob_get_clean();
 
-<<<<<<< HEAD
-        $expected = <<<'HTML'
-<div id="w0" class="list-view">
-
-</div>
-HTML;
-        $this->assertEqualsWithoutLE($expected, $actual);
-=======
         $this->assertEqualsWithoutLE(<<<'HTML'
 <div id="w0" class="list-view">
 
 </div>
 HTML
         , $out);
->>>>>>> 1243df91
     }
 
     /**
@@ -121,44 +92,22 @@
 
     public function testSimplyListView()
     {
-<<<<<<< HEAD
-        $actual = $this->getListView()->run();
-
-        $expected = <<<'HTML'
-=======
         ob_start();
         $this->getListView()->run();
         $out = ob_get_clean();
 
         $this->assertEqualsWithoutLE(<<<'HTML'
->>>>>>> 1243df91
 <div id="w0" class="list-view"><div class="summary">Showing <b>1-3</b> of <b>3</b> items.</div>
 <div data-key="0">0</div>
 <div data-key="1">1</div>
 <div data-key="2">2</div>
 </div>
-<<<<<<< HEAD
-HTML;
-        
-        $this->assertEqualsWithoutLE($expected, $actual);
-=======
 HTML
         , $out);
->>>>>>> 1243df91
     }
 
     public function testWidgetOptions()
     {
-<<<<<<< HEAD
-        $actual = $this->getListView(['options' => ['class' => 'test-passed'], 'separator' => ''])->run();
-
-        $expected = <<<'HTML'
-<div id="w0" class="test-passed"><div class="summary">Showing <b>1-3</b> of <b>3</b> items.</div>
-<div data-key="0">0</div><div data-key="1">1</div><div data-key="2">2</div>
-</div>
-HTML;
-        $this->assertEqualsWithoutLE($expected, $actual);
-=======
         ob_start();
         $this->getListView(['options' => ['class' => 'test-passed'], 'separator' => ''])->run();
         $out = ob_get_clean();
@@ -169,7 +118,6 @@
 </div>
 HTML
         , $out);
->>>>>>> 1243df91
     }
 
     public function itemViewOptions()
@@ -185,7 +133,7 @@
             ],
             [
                 function ($model, $key, $index, $widget) {
-                    return "Item #{$index}: {$model['login']} - Widget: " . get_class($widget);
+                    return "Item #{$index}: {$model['login']} - Widget: " . $widget->className();
                 },
                 '<div id="w0" class="list-view"><div class="summary">Showing <b>1-3</b> of <b>3</b> items.</div>
 <div data-key="0">Item #0: silverfire - Widget: yii\widgets\ListView</div>
@@ -211,16 +159,11 @@
      */
     public function testItemViewOptions($itemView, $expected)
     {
-<<<<<<< HEAD
-        $actual = $this->getListView(['itemView' => $itemView])->run();
-        $this->assertEqualsWithoutLE($expected, $actual);
-=======
         ob_start();
         $this->getListView(['itemView' => $itemView])->run();
         $out = ob_get_clean();
 
         $this->assertEqualsWithoutLE($expected, $out);
->>>>>>> 1243df91
     }
 
     public function itemOptions()
@@ -262,16 +205,11 @@
      */
     public function testItemOptions($itemOptions, $expected)
     {
-<<<<<<< HEAD
-        $actual = $this->getListView(['itemOptions' => $itemOptions])->run();
-        $this->assertEqualsWithoutLE($expected, $actual);
-=======
         ob_start();
         $this->getListView(['itemOptions' => $itemOptions])->run();
         $out = ob_get_clean();
 
         $this->assertEqualsWithoutLE($expected, $out);
->>>>>>> 1243df91
     }
 
     public function testBeforeAndAfterItem()
@@ -287,23 +225,15 @@
             $widget = get_class($widget);
             return "<!-- after: {$model['id']}, key: $key, index: $index, widget: $widget -->";
         };
-<<<<<<< HEAD
-        $actual = $this->getListView([
-=======
-
-        ob_start();
-        $this->getListView([
->>>>>>> 1243df91
+
+        ob_start();
+        $this->getListView([
             'beforeItem' => $before,
             'afterItem' => $after,
         ])->run();
         $out = ob_get_clean();
 
-<<<<<<< HEAD
-        $expected = <<<'HTML'
-=======
         $this->assertEqualsWithoutLE(<<<HTML
->>>>>>> 1243df91
 <div id="w0" class="list-view"><div class="summary">Showing <b>1-3</b> of <b>3</b> items.</div>
 <!-- before: 1, key: 0, index: 0, widget: yii\widgets\ListView -->
 <div data-key="0">0</div>
@@ -314,14 +244,9 @@
 <div data-key="2">2</div>
 <!-- after: 3, key: 2, index: 2, widget: yii\widgets\ListView -->
 </div>
-<<<<<<< HEAD
-HTML;
-        $this->assertEqualsWithoutLE($expected, $actual);
-=======
 HTML
     , $out
 );
->>>>>>> 1243df91
     }
 
     /**
