--- conflicted
+++ resolved
@@ -25,7 +25,7 @@
     public function testCreateRole()
     {
         $role = $this->auth->createRole('admin');
-        $this->assertInstanceOf(Role::className(), $role);
+        $this->assertInstanceOf(Role::class, $role);
         $this->assertEquals(Item::TYPE_ROLE, $role->type);
         $this->assertEquals('admin', $role->name);
     }
@@ -33,7 +33,7 @@
     public function testCreatePermission()
     {
         $permission = $this->auth->createPermission('edit post');
-        $this->assertInstanceOf(Permission::className(), $permission);
+        $this->assertInstanceOf(Permission::class, $permission);
         $this->assertEquals(Item::TYPE_PERMISSION, $permission->type);
         $this->assertEquals('edit post', $permission->name);
     }
@@ -266,7 +266,7 @@
         $expectedPermissions = ['createPost', 'updatePost', 'readPost', 'updateAnyPost'];
         $this->assertEquals(count($expectedPermissions), count($permissions));
         foreach ($expectedPermissions as $permissionName) {
-            $this->assertInstanceOf(Permission::className(), $permissions[$permissionName]);
+            $this->assertInstanceOf(Permission::class, $permissions[$permissionName]);
         }
     }
 
@@ -277,7 +277,7 @@
         $expectedPermissions = ['deletePost', 'createPost', 'updatePost', 'readPost'];
         $this->assertEquals(count($expectedPermissions), count($permissions));
         foreach ($expectedPermissions as $permissionName) {
-            $this->assertInstanceOf(Permission::className(), $permissions[$permissionName]);
+            $this->assertInstanceOf(Permission::class, $permissions[$permissionName]);
         }
     }
 
@@ -289,15 +289,15 @@
         $this->auth->assign($reader, 123);
 
         $roles = $this->auth->getRolesByUser('reader A');
-        $this->assertInstanceOf(Role::className(), reset($roles));
+        $this->assertInstanceOf(Role::class, reset($roles));
         $this->assertEquals($roles['reader']->name, 'reader');
 
         $roles = $this->auth->getRolesByUser(0);
-        $this->assertInstanceOf(Role::className(), reset($roles));
+        $this->assertInstanceOf(Role::class, reset($roles));
         $this->assertEquals($roles['reader']->name, 'reader');
 
         $roles = $this->auth->getRolesByUser(123);
-        $this->assertInstanceOf(Role::className(), reset($roles));
+        $this->assertInstanceOf(Role::class, reset($roles));
         $this->assertEquals($roles['reader']->name, 'reader');
 
         $this->assertContains('myDefaultRole', array_keys($roles));
@@ -309,23 +309,13 @@
 
         $roles = $this->auth->getChildRoles('withoutChildren');
         $this->assertCount(1, $roles);
-<<<<<<< HEAD
         $this->assertInstanceOf(Role::class, reset($roles));
-        $this->assertTrue(reset($roles)->name === 'withoutChildren');
+        $this->assertSame(reset($roles)->name, 'withoutChildren');
 
         $roles = $this->auth->getChildRoles('reader');
         $this->assertCount(1, $roles);
         $this->assertInstanceOf(Role::class, reset($roles));
-        $this->assertTrue(reset($roles)->name === 'reader');
-=======
-        $this->assertInstanceOf(Role::className(), reset($roles));
-        $this->assertSame(reset($roles)->name, 'withoutChildren');
-
-        $roles = $this->auth->getChildRoles('reader');
-        $this->assertCount(1, $roles);
-        $this->assertInstanceOf(Role::className(), reset($roles));
         $this->assertSame(reset($roles)->name, 'reader');
->>>>>>> 2c4a424a
 
         $roles = $this->auth->getChildRoles('author');
         $this->assertCount(2, $roles);
@@ -518,6 +508,6 @@
 
         /** @var ActionRule $rule */
         $rule = $this->auth->getRule('action_rule');
-        $this->assertInstanceOf(ActionRule::className(), $rule);
+        $this->assertInstanceOf(ActionRule::class, $rule);
     }
 }