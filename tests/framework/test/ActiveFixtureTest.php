--- conflicted
+++ resolved
@@ -29,7 +29,7 @@
 
     public function setUp()
     {
-        $this->initFixtures();        
+        $this->initFixtures();
     }
 
     public function tearDown()
@@ -42,16 +42,6 @@
             'customers' => CustomerFixture::class,
         ];
     }
-<<<<<<< HEAD
-
-    public function globalFixtures()
-    {
-        return [
-            InitDbFixture::class,
-        ];
-    }
-=======
->>>>>>> 5864dc36
 }
 
 /**
@@ -79,12 +69,8 @@
         $test = new MyDbTestCase();
         $test->setUp();
         $fixture = $test->getFixture('customers');
-<<<<<<< HEAD
+
         $this->assertEquals(CustomerFixture::class, get_class($fixture));
-=======
-
-        $this->assertEquals(CustomerFixture::className(), get_class($fixture));
->>>>>>> 5864dc36
         $this->assertCount(2, $fixture);
         $this->assertEquals(1, $fixture['customer1']['id']);
         $this->assertEquals('customer1@example.com', $fixture['customer1']['email']);
@@ -102,12 +88,8 @@
         $test = new MyDbTestCase();
         $test->setUp();
         $fixture = $test->getFixture('customers');
-<<<<<<< HEAD
+
         $this->assertEquals(Customer::class, get_class($fixture->getModel('customer1')));
-=======
-
-        $this->assertEquals(Customer::className(), get_class($fixture->getModel('customer1')));
->>>>>>> 5864dc36
         $this->assertEquals(1, $fixture->getModel('customer1')->id);
         $this->assertEquals('customer1@example.com', $fixture->getModel('customer1')->email);
         $this->assertEquals(1, $fixture['customer1']['profile_id']);
