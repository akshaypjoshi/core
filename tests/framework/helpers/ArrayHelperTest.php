<?php
/**
 * @link http://www.yiiframework.com/
 * @copyright Copyright (c) 2008 Yii Software LLC
 * @license http://www.yiiframework.com/license/
 */

namespace yiiunit\framework\helpers;

use yii\base\BaseObject;
use yii\data\Sort;
use yii\helpers\ArrayHelper;
use yiiunit\TestCase;

class Post1
{
    public $id = 23;
    public $title = 'tt';
}

class Post2 extends BaseObject
{
    public $id = 123;
    public $content = 'test';
    private $secret = 's';
    public function getSecret()
    {
        return $this->secret;
    }
}

class Post3 extends BaseObject
{
    public $id = 33;
    /** @var BaseObject */
    public $subObject;

    public function init()
    {
        $this->subObject = new Post2();
    }
}

/**
 * @group helpers
 */
class ArrayHelperTest extends TestCase
{
    protected function setUp()
    {
        parent::setUp();

        // destroy application, Helper must work without Yii::$app
        $this->destroyApplication();
    }

    public function testToArray()
    {
        $dataArrayable = $this->createMock(\yii\base\Arrayable::class);
        $dataArrayable->method('toArray')->willReturn([]);
        $this->assertEquals([], ArrayHelper::toArray($dataArrayable));
        $this->assertEquals(['foo'], ArrayHelper::toArray('foo'));
        $object = new Post1();
        $this->assertEquals(get_object_vars($object), ArrayHelper::toArray($object));
        $object = new Post2();
        $this->assertEquals(get_object_vars($object), ArrayHelper::toArray($object));

        $object1 = new Post1();
        $object2 = new Post2();
        $this->assertEquals([
            get_object_vars($object1),
            get_object_vars($object2),
        ], ArrayHelper::toArray([
            $object1,
            $object2,
        ]));

        $object = new Post2();
        $this->assertEquals([
            'id' => 123,
            'secret' => 's',
            '_content' => 'test',
            'length' => 4,
        ], ArrayHelper::toArray($object, [
            get_class($object) => [
                'id', 'secret',
                '_content' => 'content',
                'length' => function ($post) {
                    return strlen($post->content);
                },
            ],
        ]));

        $object = new Post3();
        $this->assertEquals(get_object_vars($object), ArrayHelper::toArray($object, [], false));
        $this->assertEquals([
            'id' => 33,
            'subObject' => [
                'id' => 123,
                'content' => 'test',
            ],
        ], ArrayHelper::toArray($object));

        //recursive with attributes of object and subobject
        $this->assertEquals([
            'id' => 33,
            'id_plus_1' => 34,
            'subObject' => [
                'id' => 123,
                'id_plus_1' => 124,
            ],
        ], ArrayHelper::toArray($object, [
            get_class($object) => [
                'id', 'subObject',
                'id_plus_1' => function ($post) {
                    return $post->id + 1;
                },
            ],
            get_class($object->subObject) => [
                'id',
                'id_plus_1' => function ($post) {
                    return $post->id + 1;
                },
            ],
        ]));

        //recursive with attributes of subobject only
        $this->assertEquals([
            'id' => 33,
            'subObject' => [
                'id' => 123,
                'id_plus_1' => 124,
            ],
        ], ArrayHelper::toArray($object, [
            get_class($object->subObject) => [
                'id',
                'id_plus_1' => function ($post) {
                    return $post->id + 1;
                },
            ],
        ]));
    }

    public function testRemove()
    {
        $array = ['name' => 'b', 'age' => 3];
        $name = ArrayHelper::remove($array, 'name');

        $this->assertEquals($name, 'b');
        $this->assertEquals($array, ['age' => 3]);

        $default = ArrayHelper::remove($array, 'nonExisting', 'defaultValue');
        $this->assertEquals('defaultValue', $default);
    }

    public function testRemoveValueMultiple()
    {
        $array = [
            'Bob' => 'Dylan',
            'Michael' => 'Jackson',
            'Mick' => 'Jagger',
            'Janet' => 'Jackson',
        ];

        $removed = ArrayHelper::removeValue($array, 'Jackson');

        $this->assertEquals([
            'Bob' => 'Dylan',
            'Mick' => 'Jagger',
        ], $array);
        $this->assertEquals([
            'Michael' => 'Jackson',
            'Janet' => 'Jackson',
        ], $removed);
    }

    public function testRemoveValueNotExisting()
    {
        $array = [
            'Bob' => 'Dylan',
            'Michael' => 'Jackson',
            'Mick' => 'Jagger',
            'Janet' => 'Jackson',
        ];

        $removed = ArrayHelper::removeValue($array, 'Marley');

        $this->assertEquals([
            'Bob' => 'Dylan',
            'Michael' => 'Jackson',
            'Mick' => 'Jagger',
            'Janet' => 'Jackson',
        ], $array);
        $this->assertEquals([], $removed);
    }

    public function testMultisort()
    {
        // empty key
        $dataEmpty = [];
        ArrayHelper::multisort($dataEmpty, '');
        $this->assertEquals([], $dataEmpty);

        // single key
        $array = [
            ['name' => 'b', 'age' => 3],
            ['name' => 'a', 'age' => 1],
            ['name' => 'c', 'age' => 2],
        ];
        ArrayHelper::multisort($array, 'name');
        $this->assertEquals(['name' => 'a', 'age' => 1], $array[0]);
        $this->assertEquals(['name' => 'b', 'age' => 3], $array[1]);
        $this->assertEquals(['name' => 'c', 'age' => 2], $array[2]);

        // multiple keys
        $array = [
            ['name' => 'b', 'age' => 3],
            ['name' => 'a', 'age' => 2],
            ['name' => 'a', 'age' => 1],
        ];
        ArrayHelper::multisort($array, ['name', 'age']);
        $this->assertEquals(['name' => 'a', 'age' => 1], $array[0]);
        $this->assertEquals(['name' => 'a', 'age' => 2], $array[1]);
        $this->assertEquals(['name' => 'b', 'age' => 3], $array[2]);

        // case-insensitive
        $array = [
            ['name' => 'a', 'age' => 3],
            ['name' => 'b', 'age' => 2],
            ['name' => 'B', 'age' => 4],
            ['name' => 'A', 'age' => 1],
        ];

        ArrayHelper::multisort($array, ['name', 'age'], SORT_ASC, [SORT_STRING, SORT_REGULAR]);
        $this->assertEquals(['name' => 'A', 'age' => 1], $array[0]);
        $this->assertEquals(['name' => 'B', 'age' => 4], $array[1]);
        $this->assertEquals(['name' => 'a', 'age' => 3], $array[2]);
        $this->assertEquals(['name' => 'b', 'age' => 2], $array[3]);

        ArrayHelper::multisort($array, ['name', 'age'], SORT_ASC, [SORT_STRING | SORT_FLAG_CASE, SORT_REGULAR]);
        $this->assertEquals(['name' => 'A', 'age' => 1], $array[0]);
        $this->assertEquals(['name' => 'a', 'age' => 3], $array[1]);
        $this->assertEquals(['name' => 'b', 'age' => 2], $array[2]);
        $this->assertEquals(['name' => 'B', 'age' => 4], $array[3]);
    }

    public function testMultisortNestedObjects()
    {
        $obj1 = new \stdClass();
        $obj1->type = 'def';
        $obj1->owner = $obj1;

        $obj2 = new \stdClass();
        $obj2->type = 'abc';
        $obj2->owner = $obj2;

        $obj3 = new \stdClass();
        $obj3->type = 'abc';
        $obj3->owner = $obj3;

        $models = [
            $obj1,
            $obj2,
            $obj3,
        ];

        $this->assertEquals($obj2, $obj3);

        ArrayHelper::multisort($models, 'type', SORT_ASC);
        $this->assertEquals($obj2, $models[0]);
        $this->assertEquals($obj3, $models[1]);
        $this->assertEquals($obj1, $models[2]);

        ArrayHelper::multisort($models, 'type', SORT_DESC);
        $this->assertEquals($obj1, $models[0]);
        $this->assertEquals($obj2, $models[1]);
        $this->assertEquals($obj3, $models[2]);
    }

    public function testMultisortUseSort()
    {
        // single key
        $sort = new Sort([
            'attributes' => ['name', 'age'],
            'defaultOrder' => ['name' => SORT_ASC],
            'params' => [],
        ]);
        $orders = $sort->getOrders();

        $array = [
            ['name' => 'b', 'age' => 3],
            ['name' => 'a', 'age' => 1],
            ['name' => 'c', 'age' => 2],
        ];
        ArrayHelper::multisort($array, array_keys($orders), array_values($orders));
        $this->assertEquals(['name' => 'a', 'age' => 1], $array[0]);
        $this->assertEquals(['name' => 'b', 'age' => 3], $array[1]);
        $this->assertEquals(['name' => 'c', 'age' => 2], $array[2]);

        // multiple keys
        $sort = new Sort([
            'attributes' => ['name', 'age'],
            'defaultOrder' => ['name' => SORT_ASC, 'age' => SORT_DESC],
            'params' => [],
        ]);
        $orders = $sort->getOrders();

        $array = [
            ['name' => 'b', 'age' => 3],
            ['name' => 'a', 'age' => 2],
            ['name' => 'a', 'age' => 1],
        ];
        ArrayHelper::multisort($array, array_keys($orders), array_values($orders));
        $this->assertEquals(['name' => 'a', 'age' => 2], $array[0]);
        $this->assertEquals(['name' => 'a', 'age' => 1], $array[1]);
        $this->assertEquals(['name' => 'b', 'age' => 3], $array[2]);
    }

    public function testMultisortClosure()
    {
        $changelog = [
            '- Enh #123: test1',
            '- Bug #125: test2',
            '- Bug #123: test2',
            '- Enh: test3',
            '- Bug: test4',
        ];
        $i = 0;
        ArrayHelper::multisort($changelog, function ($line) use (&$i) {
            if (preg_match('/^- (Enh|Bug)( #\d+)?: .+$/', $line, $m)) {
                $o = ['Bug' => 'C', 'Enh' => 'D'];
                return $o[$m[1]] . ' ' . (!empty($m[2]) ? $m[2] : 'AAAA' . $i++);
            }

            return 'B' . $i++;
        }, SORT_ASC, SORT_NATURAL);
        $this->assertEquals([
            '- Bug #123: test2',
            '- Bug #125: test2',
            '- Bug: test4',
            '- Enh #123: test1',
            '- Enh: test3',
        ], $changelog);
    }

    /**
     * @expectedException \yii\base\InvalidArgumentException
     */
    public function testMultisortInvalidArgumentExceptionDirection()
    {
        $data = ['foo' => 'bar'];
        ArrayHelper::multisort($data, ['foo'], []);
    }

    /**
     * @expectedException \yii\base\InvalidArgumentException
     */
    public function testMultisortInvalidArgumentExceptionSortFlag()
    {
        $data = ['foo' => 'bar'];
        ArrayHelper::multisort($data, ['foo'], ['foo'], []);
    }

    public function testMerge()
    {
        $a = [
            'name' => 'Yii',
            'version' => '1.0',
            'options' => [
                'namespace' => false,
                'unittest' => false,
            ],
            'features' => [
                'mvc',
            ],
        ];
        $b = [
            'version' => '1.1',
            'options' => [
                'unittest' => true,
            ],
            'features' => [
                'gii',
            ],
        ];
        $c = [
            'version' => '2.0',
            'options' => [
                'namespace' => true,
            ],
            'features' => [
                'debug',
            ],
            'foo',
        ];

        $result = ArrayHelper::merge($a, $b, $c);
        $expected = [
            'name' => 'Yii',
            'version' => '2.0',
            'options' => [
                'namespace' => true,
                'unittest' => true,
            ],
            'features' => [
                'mvc',
                'gii',
                'debug',
            ],
            'foo',
        ];

        $this->assertEquals($expected, $result);
    }

    public function testMergeWithUnset()
    {
        $a = [
            'name' => 'Yii',
            'version' => '1.0',
            'options' => [
                'namespace' => false,
                'unittest' => false,
            ],
            'features' => [
                'mvc',
            ],
        ];
        $b = [
            'version' => '1.1',
            'options' => new \yii\helpers\UnsetArrayValue(),
            'features' => [
                'gii',
            ],
        ];

        $result = ArrayHelper::merge($a, $b);
        $expected = [
            'name' => 'Yii',
            'version' => '1.1',
            'features' => [
                'mvc',
                'gii',
            ],
        ];

        $this->assertEquals($expected, $result);
    }

    public function testMergeWithReplace()
    {
        $a = [
            'name' => 'Yii',
            'version' => '1.0',
            'options' => [
                'namespace' => false,
                'unittest' => false,
            ],
            'features' => [
                'mvc',
            ],
        ];
        $b = [
            'version' => '1.1',
            'options' => [
                'unittest' => true,
            ],
            'features' => new \yii\helpers\ReplaceArrayValue([
                'gii',
            ]),
        ];

        $result = ArrayHelper::merge($a, $b);
        $expected = [
            'name' => 'Yii',
            'version' => '1.1',
            'options' => [
                'namespace' => false,
                'unittest' => true,
            ],
            'features' => [
                'gii',
            ],
        ];

        $this->assertEquals($expected, $result);
    }

    public function testMergeWithNullValues()
    {
        $a = [
            'firstValue',
            null,
        ];
        $b = [
            'secondValue',
            'thirdValue',
        ];

        $result = ArrayHelper::merge($a, $b);
        $expected = [
            'firstValue',
            null,
            'secondValue',
            'thirdValue',
        ];

        $this->assertEquals($expected, $result);
    }

    public function testMergeEmpty()
    {
        $this->assertEquals([], ArrayHelper::merge([], []));
        $this->assertEquals([], ArrayHelper::merge([], [], []));
    }

    /**
     * @see https://github.com/yiisoft/yii2/pull/11549
     */
    public function test()
    {
        $array = [];
        $array[1.0] = 'some value';

        $result = ArrayHelper::getValue($array, 1.0);

        $this->assertEquals('some value', $result);
    }

    public function testIndex()
    {
        $array = [
            ['id' => '123', 'data' => 'abc'],
            ['id' => '345', 'data' => 'def'],
            ['id' => '345', 'data' => 'ghi'],
        ];
        $result = ArrayHelper::index($array, 'id');
        $this->assertEquals([
            '123' => ['id' => '123', 'data' => 'abc'],
            '345' => ['id' => '345', 'data' => 'ghi'],
        ], $result);

        $result = ArrayHelper::index($array, function ($element) {
            return $element['data'];
        });
        $this->assertEquals([
            'abc' => ['id' => '123', 'data' => 'abc'],
            'def' => ['id' => '345', 'data' => 'def'],
            'ghi' => ['id' => '345', 'data' => 'ghi'],
        ], $result);

        $result = ArrayHelper::index($array, null);
        $this->assertEquals([], $result);

        $result = ArrayHelper::index($array, function ($element) {
            return null;
        });
        $this->assertEquals([], $result);

        $result = ArrayHelper::index($array, function ($element) {
            return $element['id'] == '345' ? null : $element['id'];
        });
        $this->assertEquals([
            '123' => ['id' => '123', 'data' => 'abc'],
        ], $result);
    }

    public function testIndexGroupBy()
    {
        $array = [
            ['id' => '123', 'data' => 'abc'],
            ['id' => '345', 'data' => 'def'],
            ['id' => '345', 'data' => 'ghi'],
        ];

        $expected = [
            '123' => [
                ['id' => '123', 'data' => 'abc'],
            ],
            '345' => [
                ['id' => '345', 'data' => 'def'],
                ['id' => '345', 'data' => 'ghi'],
            ],
        ];
        $result = ArrayHelper::index($array, null, ['id']);
        $this->assertEquals($expected, $result);
        $result = ArrayHelper::index($array, null, 'id');
        $this->assertEquals($expected, $result);

        $result = ArrayHelper::index($array, null, ['id', 'data']);
        $this->assertEquals([
            '123' => [
                'abc' => [
                    ['id' => '123', 'data' => 'abc'],
                ],
            ],
            '345' => [
                'def' => [
                    ['id' => '345', 'data' => 'def'],
                ],
                'ghi' => [
                    ['id' => '345', 'data' => 'ghi'],
                ],
            ],
        ], $result);

        $expected = [
            '123' => [
                'abc' => ['id' => '123', 'data' => 'abc'],
            ],
            '345' => [
                'def' => ['id' => '345', 'data' => 'def'],
                'ghi' => ['id' => '345', 'data' => 'ghi'],
            ],
        ];
        $result = ArrayHelper::index($array, 'data', ['id']);
        $this->assertEquals($expected, $result);
        $result = ArrayHelper::index($array, 'data', 'id');
        $this->assertEquals($expected, $result);
        $result = ArrayHelper::index($array, function ($element) {
            return $element['data'];
        }, 'id');
        $this->assertEquals($expected, $result);

        $expected = [
            '123' => [
                'abc' => [
                    'abc' => ['id' => '123', 'data' => 'abc'],
                ],
            ],
            '345' => [
                'def' => [
                    'def' => ['id' => '345', 'data' => 'def'],
                ],
                'ghi' => [
                    'ghi' => ['id' => '345', 'data' => 'ghi'],
                ],
            ],
        ];
        $result = ArrayHelper::index($array, 'data', ['id', 'data']);
        $this->assertEquals($expected, $result);
        $result = ArrayHelper::index($array, function ($element) {
            return $element['data'];
        }, ['id', 'data']);
        $this->assertEquals($expected, $result);
    }

    /**
     * @see https://github.com/yiisoft/yii2/issues/11739
     */
    public function testIndexFloat()
    {
        $array = [
            ['id' => 1e6],
            ['id' => 1e32],
            ['id' => 1e64],
            ['id' => 1465540807.522109],
        ];

        $expected = [
            '1000000' => ['id' => 1e6],
            '1.0E+32' => ['id' => 1e32],
            '1.0E+64' => ['id' => 1e64],
            '1465540807.5221' => ['id' => 1465540807.522109],
        ];

        $result = ArrayHelper::index($array, 'id');

        $this->assertEquals($expected, $result);
    }

    public function testGetColumn()
    {
        $array = [
            'a' => ['id' => '123', 'data' => 'abc'],
            'b' => ['id' => '345', 'data' => 'def'],
        ];
        $result = ArrayHelper::getColumn($array, 'id');
        $this->assertEquals(['a' => '123', 'b' => '345'], $result);
        $result = ArrayHelper::getColumn($array, 'id', false);
        $this->assertEquals(['123', '345'], $result);

        $result = ArrayHelper::getColumn($array, function ($element) {
            return $element['data'];
        });
        $this->assertEquals(['a' => 'abc', 'b' => 'def'], $result);
        $result = ArrayHelper::getColumn($array, function ($element) {
            return $element['data'];
        }, false);
        $this->assertEquals(['abc', 'def'], $result);
    }

    public function testMap()
    {
        $array = [
            ['id' => '123', 'name' => 'aaa', 'class' => 'x'],
            ['id' => '124', 'name' => 'bbb', 'class' => 'x'],
            ['id' => '345', 'name' => 'ccc', 'class' => 'y'],
        ];

        $result = ArrayHelper::map($array, 'id', 'name');
        $this->assertEquals([
            '123' => 'aaa',
            '124' => 'bbb',
            '345' => 'ccc',
        ], $result);

        $result = ArrayHelper::map($array, 'id', 'name', 'class');
        $this->assertEquals([
            'x' => [
                '123' => 'aaa',
                '124' => 'bbb',
            ],
            'y' => [
                '345' => 'ccc',
            ],
        ], $result);
    }

    public function testKeyExists()
    {
        $array = [
            'a' => 1,
            'B' => 2,
        ];
        $this->assertTrue(ArrayHelper::keyExists('a', $array));
        $this->assertFalse(ArrayHelper::keyExists('b', $array));
        $this->assertTrue(ArrayHelper::keyExists('B', $array));
        $this->assertFalse(ArrayHelper::keyExists('c', $array));

        $this->assertTrue(ArrayHelper::keyExists('a', $array, false));
        $this->assertTrue(ArrayHelper::keyExists('b', $array, false));
        $this->assertTrue(ArrayHelper::keyExists('B', $array, false));
        $this->assertFalse(ArrayHelper::keyExists('c', $array, false));
    }

    public function valueProvider()
    {
        return [
            ['name', 'test'],
            ['noname', null],
            ['noname', 'test', 'test'],
            ['post.id', 5],
            ['post.id', 5, 'test'],
            ['nopost.id', null],
            ['nopost.id', 'test', 'test'],
            ['post.author.name', 'cebe'],
            ['post.author.noname', null],
            ['post.author.noname', 'test', 'test'],
            ['post.author.profile.title', '1337'],
            ['admin.firstname', 'Qiang'],
            ['admin.firstname', 'Qiang', 'test'],
            ['admin.lastname', 'Xue'],
            [
                function ($array, $defaultValue) {
                    return $array['date'] . $defaultValue;
                },
                '31-12-2113test',
                'test',
            ],
            [['version', '1.0', 'status'], 'released'],
            [['version', '1.0', 'date'], 'defaultValue', 'defaultValue'],
        ];
    }

    /**
     * @dataProvider valueProvider
     *
     * @param $key
     * @param $expected
     * @param null $default
     */
    public function testGetValue($key, $expected, $default = null)
    {
        $array = [
            'name' => 'test',
            'date' => '31-12-2113',
            'post' => [
                'id' => 5,
                'author' => [
                    'name' => 'cebe',
                    'profile' => [
                        'title' => '1337',
                    ],
                ],
            ],
            'admin.firstname' => 'Qiang',
            'admin.lastname' => 'Xue',
            'admin' => [
                'lastname' => 'cebe',
            ],
            'version' => [
                '1.0' => [
                    'status' => 'released',
                ],
            ],
        ];

        $this->assertEquals($expected, ArrayHelper::getValue($array, $key, $default));
    }

    public function testGetValueObjects()
    {
        $arrayObject = new \ArrayObject(['id' => 23], \ArrayObject::ARRAY_AS_PROPS);
        $this->assertEquals(23, ArrayHelper::getValue($arrayObject, 'id'));

        $object = new Post1();
        $this->assertEquals(23, ArrayHelper::getValue($object, 'id'));
    }

    /**
<<<<<<< HEAD
     * This is expected to result in a PHP error
=======
     * This is expected to result in a PHP error.
     * @expectedException \PHPUnit_Framework_Error
>>>>>>> 1243df91
     */
    public function testGetValueNonexistingProperties1()
    {
        $this->expectException(\PHPUnit\Framework\Error\Error::class);
        $object = new Post1();
        $this->assertEquals(null, ArrayHelper::getValue($object, 'nonExisting'));
    }

    /**
<<<<<<< HEAD
     * This is expected to result in a PHP error
=======
     * This is expected to result in a PHP error.
     * @expectedException \PHPUnit_Framework_Error
>>>>>>> 1243df91
     */
    public function testGetValueNonexistingProperties2()
    {
        $this->expectException(\PHPUnit\Framework\Error\Error::class);
        $arrayObject = new \ArrayObject(['id' => 23], \ArrayObject::ARRAY_AS_PROPS);
        $this->assertEquals(23, ArrayHelper::getValue($arrayObject, 'nonExisting'));
    }

    /**
     * Data provider for [[testSetValue()]].
     * @return array test data
     */
    public function dataProviderSetValue()
    {
        return [
            [
                [
                    'key1' => 'val1',
                    'key2' => 'val2',
                ],
                'key', 'val',
                [
                    'key1' => 'val1',
                    'key2' => 'val2',
                    'key' => 'val',
                ],
            ],
            [
                [
                    'key1' => 'val1',
                    'key2' => 'val2',
                ],
                'key2', 'val',
                [
                    'key1' => 'val1',
                    'key2' => 'val',
                ],
            ],

            [
                [
                    'key1' => 'val1',
                ],
                'key.in', 'val',
                [
                    'key1' => 'val1',
                    'key' => ['in' => 'val'],
                ],
            ],
            [
                [
                    'key' => 'val1',
                ],
                'key.in', 'val',
                [
                    'key' => [
                        'val1',
                        'in' => 'val',
                    ],
                ],
            ],
            [
                [
                    'key' => 'val1',
                ],
                'key', ['in' => 'val'],
                [
                    'key' => ['in' => 'val'],
                ],
            ],

            [
                [
                    'key1' => 'val1',
                ],
                'key.in.0', 'val',
                [
                    'key1' => 'val1',
                    'key' => [
                        'in' => ['val'],
                    ],
                ],
            ],

            [
                [
                    'key1' => 'val1',
                ],
                'key.in.arr', 'val',
                [
                    'key1' => 'val1',
                    'key' => [
                        'in' => [
                            'arr' => 'val',
                        ],
                    ],
                ],
            ],
            [
                [
                    'key1' => 'val1',
                ],
                'key.in.arr', ['val'],
                [
                    'key1' => 'val1',
                    'key' => [
                        'in' => [
                            'arr' => ['val'],
                        ],
                    ],
                ],
            ],
            [
                [
                    'key' => [
                        'in' => ['val1'],
                    ],
                ],
                'key.in.arr', 'val',
                [
                    'key' => [
                        'in' => [
                            'val1',
                            'arr' => 'val',
                        ],
                    ],
                ],
            ],

            [
                [
                    'key' => ['in' => 'val1'],
                ],
                'key.in.arr', ['val'],
                [
                    'key' => [
                        'in' => [
                            'val1',
                            'arr' => ['val'],
                        ],
                    ],
                ],
            ],
            [
                [
                    'key' => [
                        'in' => [
                            'val1',
                            'key' => 'val',
                        ],
                    ],
                ],
                'key.in.0', ['arr' => 'val'],
                [
                    'key' => [
                        'in' => [
                            ['arr' => 'val'],
                            'key' => 'val',
                        ],
                    ],
                ],
            ],
            [
                [
                    'key' => [
                        'in' => [
                            'val1',
                            'key' => 'val',
                        ],
                    ],
                ],
                'key.in', ['arr' => 'val'],
                [
                    'key' => [
                        'in' => ['arr' => 'val'],
                    ],
                ],
            ],
            [
                [
                    'key' => [
                        'in' => [
                            'key' => 'val',
                            'data' => [
                                'attr1',
                                'attr2',
                                'attr3',
                            ],
                        ],
                    ],
                ],
                'key.in.schema', 'array',
                [
                    'key' => [
                        'in' => [
                            'key' => 'val',
                            'schema' => 'array',
                            'data' => [
                                'attr1',
                                'attr2',
                                'attr3',
                            ],
                        ],
                    ],
                ],
            ],
            [
                [
                    'key' => [
                        'in.array' => [
                            'key' => 'val',
                        ],
                    ],
                ],
                ['key', 'in.array', 'ok.schema'], 'array',
                [
                    'key' => [
                        'in.array' => [
                            'key' => 'val',
                            'ok.schema' => 'array',
                        ],
                    ],
                ],
            ],
            [
                [
                    'key' => ['val'],
                ],
                null, 'data',
                'data',
            ],
        ];
    }

    /**
     * @dataProvider dataProviderSetValue
     *
     * @param array $array_input
     * @param string|array|null $key
     * @param mixed $value
     * @param mixed $expected
     */
    public function testSetValue($array_input, $key, $value, $expected)
    {
        ArrayHelper::setValue($array_input, $key, $value);
        $this->assertEquals($expected, $array_input);
    }

    public function testIsAssociative()
    {
        $this->assertFalse(ArrayHelper::isAssociative('test'));
        $this->assertFalse(ArrayHelper::isAssociative([]));
        $this->assertFalse(ArrayHelper::isAssociative([1, 2, 3]));
        $this->assertFalse(ArrayHelper::isAssociative([1], false));
        $this->assertTrue(ArrayHelper::isAssociative(['name' => 1, 'value' => 'test']));
        $this->assertFalse(ArrayHelper::isAssociative(['name' => 1, 'value' => 'test', 3]));
        $this->assertTrue(ArrayHelper::isAssociative(['name' => 1, 'value' => 'test', 3], false));
    }

    public function testIsIndexed()
    {
        $this->assertFalse(ArrayHelper::isIndexed('test'));
        $this->assertTrue(ArrayHelper::isIndexed([]));
        $this->assertTrue(ArrayHelper::isIndexed([1, 2, 3]));
        $this->assertTrue(ArrayHelper::isIndexed([2 => 'a', 3 => 'b']));
        $this->assertFalse(ArrayHelper::isIndexed([2 => 'a', 3 => 'b'], true));
        $this->assertFalse(ArrayHelper::isIndexed(['a' => 'b'], false));
    }

    public function testHtmlEncode()
    {
        $array = [
            'abc' => '123',
            '<' => '>',
            'cde' => false,
            3 => 'blank',
            [
                '<>' => 'a<>b',
                '23' => true,
            ],
            'invalid' => "a\x80b",
        ];
        $this->assertEquals([
            'abc' => '123',
            '<' => '&gt;',
            'cde' => false,
            3 => 'blank',
            [
                '<>' => 'a&lt;&gt;b',
                '23' => true,
            ],
            'invalid' => 'a�b',
        ], ArrayHelper::htmlEncode($array));
        $this->assertEquals([
            'abc' => '123',
            '&lt;' => '&gt;',
            'cde' => false,
            3 => 'blank',
            [
                '&lt;&gt;' => 'a&lt;&gt;b',
                '23' => true,
            ],
            'invalid' => 'a�b',
        ], ArrayHelper::htmlEncode($array, false));
    }

    public function testHtmlDecode()
    {
        $array = [
            'abc' => '123',
            '&lt;' => '&gt;',
            'cde' => false,
            3 => 'blank',
            [
                '<>' => 'a&lt;&gt;b',
                '23' => true,
            ],
        ];
        $this->assertEquals([
            'abc' => '123',
            '&lt;' => '>',
            'cde' => false,
            3 => 'blank',
            [
                '<>' => 'a<>b',
                '23' => true,
            ],
        ], ArrayHelper::htmlDecode($array));
        $this->assertEquals([
            'abc' => '123',
            '<' => '>',
            'cde' => false,
            3 => 'blank',
            [
                '<>' => 'a<>b',
                '23' => true,
            ],
        ], ArrayHelper::htmlDecode($array, false));
    }

    public function testIsIn()
    {
        $this->assertTrue(ArrayHelper::isIn('a', new \ArrayObject(['a', 'b'])));
        $this->assertTrue(ArrayHelper::isIn('a', ['a', 'b']));

        $this->assertTrue(ArrayHelper::isIn('1', new \ArrayObject([1, 'b'])));
        $this->assertTrue(ArrayHelper::isIn('1', [1, 'b']));

        $this->assertFalse(ArrayHelper::isIn('1', new \ArrayObject([1, 'b']), true));
        $this->assertFalse(ArrayHelper::isIn('1', [1, 'b'], true));

        $this->assertTrue(ArrayHelper::isIn(['a'], new \ArrayObject([['a'], 'b'])));
        $this->assertFalse(ArrayHelper::isIn('a', new \ArrayObject([['a'], 'b'])));
        $this->assertFalse(ArrayHelper::isIn('a', [['a'], 'b']));
    }

    public function testIsInStrict()
    {
        // strict comparison
        $this->assertTrue(ArrayHelper::isIn(1, new \ArrayObject([1, 'a']), true));
        $this->assertTrue(ArrayHelper::isIn(1, [1, 'a'], true));

        $this->assertFalse(ArrayHelper::isIn('1', new \ArrayObject([1, 'a']), true));
        $this->assertFalse(ArrayHelper::isIn('1', [1, 'a'], true));
    }

    /**
     * @expectedException \yii\base\InvalidArgumentException
     * @expectedExceptionMessage Argument $haystack must be an array or implement Traversable
     */
    public function testInException()
    {
        ArrayHelper::isIn('value', null);
    }

    public function testIsSubset()
    {
        $this->assertTrue(ArrayHelper::isSubset(['a'], new \ArrayObject(['a', 'b'])));
        $this->assertTrue(ArrayHelper::isSubset(new \ArrayObject(['a']), ['a', 'b']));

        $this->assertTrue(ArrayHelper::isSubset([1], new \ArrayObject(['1', 'b'])));
        $this->assertTrue(ArrayHelper::isSubset(new \ArrayObject([1]), ['1', 'b']));

        $this->assertFalse(ArrayHelper::isSubset([1], new \ArrayObject(['1', 'b']), true));
        $this->assertFalse(ArrayHelper::isSubset(new \ArrayObject([1]), ['1', 'b'], true));
    }

    /**
     * @expectedException \yii\base\InvalidArgumentException
     * @expectedExceptionMessage Argument $needles must be an array or implement Traversable
     */
    public function testIsSubsetException()
    {
        ArrayHelper::isSubset('a', new \ArrayObject(['a', 'b']));
    }

    public function testIsArray()
    {
        $this->assertTrue(ArrayHelper::isTraversable(['a']));
        $this->assertTrue(ArrayHelper::isTraversable(new \ArrayObject(['1'])));
        $this->assertFalse(ArrayHelper::isTraversable(new \stdClass()));
        $this->assertFalse(ArrayHelper::isTraversable('A,B,C'));
        $this->assertFalse(ArrayHelper::isTraversable(12));
        $this->assertFalse(ArrayHelper::isTraversable(false));
        $this->assertFalse(ArrayHelper::isTraversable(null));
    }

    public function testFilter()
    {
        $array = [
            'A' => [
                'B' => 1,
                'C' => 2,
            ],
            'G' => 1,
        ];
        $this->assertEquals(ArrayHelper::filter($array, ['A']), [
            'A' => [
                'B' => 1,
                'C' => 2,
            ],
        ]);
        $this->assertEquals(ArrayHelper::filter($array, ['A.B']), [
            'A' => [
                'B' => 1,
            ],
        ]);
        $this->assertEquals(ArrayHelper::filter($array, ['A', '!A.B']), [
            'A' => [
                'C' => 2,
            ],
        ]);
        $this->assertEquals(ArrayHelper::filter($array, ['!A.B', 'A']), [
            'A' => [
                'C' => 2,
            ],
        ]);
        $this->assertEquals(ArrayHelper::filter($array, ['A', 'G']), [
            'A' => [
                'B' => 1,
                'C' => 2,
            ],
            'G' => 1,
        ]);
        $this->assertEquals(ArrayHelper::filter($array, ['X']), []);
        $this->assertEquals(ArrayHelper::filter($array, ['X.Y']), []);
        $this->assertEquals(ArrayHelper::filter($array, ['A.X']), []);
    }
}<|MERGE_RESOLUTION|>--- conflicted
+++ resolved
@@ -56,7 +56,7 @@
 
     public function testToArray()
     {
-        $dataArrayable = $this->createMock(\yii\base\Arrayable::class);
+        $dataArrayable = $this->getMock('yii\\base\\Arrayable');
         $dataArrayable->method('toArray')->willReturn([]);
         $this->assertEquals([], ArrayHelper::toArray($dataArrayable));
         $this->assertEquals(['foo'], ArrayHelper::toArray('foo'));
@@ -82,7 +82,7 @@
             '_content' => 'test',
             'length' => 4,
         ], ArrayHelper::toArray($object, [
-            get_class($object) => [
+            $object->className() => [
                 'id', 'secret',
                 '_content' => 'content',
                 'length' => function ($post) {
@@ -110,13 +110,13 @@
                 'id_plus_1' => 124,
             ],
         ], ArrayHelper::toArray($object, [
-            get_class($object) => [
+            $object->className() => [
                 'id', 'subObject',
                 'id_plus_1' => function ($post) {
                     return $post->id + 1;
                 },
             ],
-            get_class($object->subObject) => [
+            $object->subObject->className() => [
                 'id',
                 'id_plus_1' => function ($post) {
                     return $post->id + 1;
@@ -132,7 +132,7 @@
                 'id_plus_1' => 124,
             ],
         ], ArrayHelper::toArray($object, [
-            get_class($object->subObject) => [
+            $object->subObject->className() => [
                 'id',
                 'id_plus_1' => function ($post) {
                     return $post->id + 1;
@@ -494,7 +494,7 @@
         ];
         $b = [
             'secondValue',
-            'thirdValue',
+            'thirdValue'
         ];
 
         $result = ArrayHelper::merge($a, $b);
@@ -506,12 +506,6 @@
         ];
 
         $this->assertEquals($expected, $result);
-    }
-
-    public function testMergeEmpty()
-    {
-        $this->assertEquals([], ArrayHelper::merge([], []));
-        $this->assertEquals([], ArrayHelper::merge([], [], []));
     }
 
     /**
@@ -809,12 +803,8 @@
     }
 
     /**
-<<<<<<< HEAD
-     * This is expected to result in a PHP error
-=======
      * This is expected to result in a PHP error.
      * @expectedException \PHPUnit_Framework_Error
->>>>>>> 1243df91
      */
     public function testGetValueNonexistingProperties1()
     {
@@ -824,12 +814,8 @@
     }
 
     /**
-<<<<<<< HEAD
-     * This is expected to result in a PHP error
-=======
      * This is expected to result in a PHP error.
      * @expectedException \PHPUnit_Framework_Error
->>>>>>> 1243df91
      */
     public function testGetValueNonexistingProperties2()
     {
@@ -1197,7 +1183,7 @@
     }
 
     /**
-     * @expectedException \yii\base\InvalidArgumentException
+     * @expectedException \yii\base\InvalidParamException
      * @expectedExceptionMessage Argument $haystack must be an array or implement Traversable
      */
     public function testInException()
@@ -1218,7 +1204,7 @@
     }
 
     /**
-     * @expectedException \yii\base\InvalidArgumentException
+     * @expectedException \yii\base\InvalidParamException
      * @expectedExceptionMessage Argument $needles must be an array or implement Traversable
      */
     public function testIsSubsetException()
