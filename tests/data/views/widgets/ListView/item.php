--- conflicted
+++ resolved
@@ -5,13 +5,9 @@
  * @license http://www.yiiframework.com/license/
  */
 
-<<<<<<< HEAD
-echo "Item #{$index}: {$model['login']} - Widget: " . get_class($widget);
-=======
 /* @var $model array|object */
 /* @var $key string */
 /* @var $index int */
 /* @var $widget \yii\widgets\ListView */
 
-echo "Item #{$index}: {$model['login']} - Widget: " . $widget->className();
->>>>>>> da0fc4a9
+echo "Item #{$index}: {$model['login']} - Widget: " . get_class($widget);