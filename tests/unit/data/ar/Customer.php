<?php

namespace yiiunit\data\ar;
use yii\db\ar\ActiveQuery;

class Customer extends ActiveRecord
{
	const STATUS_ACTIVE = 1;
	const STATUS_INACTIVE = 2;

	public function tableName()
	{
		return 'tbl_customer';
	}

	public function orders()
	{
		return $this->hasMany('Order', array('customer_id' => 'id'));
	}

<<<<<<< HEAD
	public function orders()
	{
		return $this->hasMany('Order', array('id' => 'customer_id'));
	}

=======
>>>>>>> 5de59d40
	/**
	 * @param ActiveQuery $query
	 * @return ActiveQuery
	 */
	public function active($query)
	{
		return $query->andWhere('`status` = ' . self::STATUS_ACTIVE);
	}
}<|MERGE_RESOLUTION|>--- conflicted
+++ resolved
@@ -18,14 +18,6 @@
 		return $this->hasMany('Order', array('customer_id' => 'id'));
 	}
 
-<<<<<<< HEAD
-	public function orders()
-	{
-		return $this->hasMany('Order', array('id' => 'customer_id'));
-	}
-
-=======
->>>>>>> 5de59d40
 	/**
 	 * @param ActiveQuery $query
 	 * @return ActiveQuery
