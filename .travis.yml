--- conflicted
+++ resolved
@@ -87,44 +87,16 @@
 
   # setup PHP extension
   - |
-<<<<<<< HEAD
-    if [ $TASK_TESTS_PHP == 1 ]; then
+    if [[ $TASK_TESTS_PHP == 1 && $TRAVIS_PHP_VERSION != nightly ]]; then
       tests/data/travis/apcu-setup.sh
-=======
-    if [[ $TASK_TESTS_PHP == 1 && $TRAVIS_PHP_VERSION != nightly ]]; then
-      tests/data/travis/apc-setup.sh
->>>>>>> b34ffd2f
       tests/data/travis/memcache-setup.sh
       tests/data/travis/imagick-setup.sh
-    fi
-
-<<<<<<< HEAD
-before_script:
-=======
-  # setup JS test
-  - |
-    if [ $TASK_TESTS_JS == 1 ]; then
-      travis_retry npm install
     fi
 
   # Needed for FileCacheTest
   - sudo useradd $TRAVIS_SECOND_USER --gid $(id -g) -M
 
 before_script:
-  #
-  # Disable:
-  # 1) the HHVM JIT for faster testing;
-  # 2) the session GC for testing stability.
-  #
-  # The second allows to avoid accidental unpredictable failings with message:
-  # `ps_files_cleanup_dir: opendir(/var/lib/hhvm/sessions) failed: Permission denied (13)`
-  #
-  - if [[ $TRAVIS_PHP_VERSION = hhv* ]]; then
-      echo 'hhvm.jit = 0' >> /etc/hhvm/php.ini;
-      echo 'session.gc_probability = 0' >> /etc/hhvm/php.ini;
-    fi
-
->>>>>>> b34ffd2f
   # show some versions and env information
   - php --version
   - composer --version
