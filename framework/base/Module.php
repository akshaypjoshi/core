--- conflicted
+++ resolved
@@ -567,11 +567,7 @@
         }
 
         if (strpos($route, '/') !== false) {
-<<<<<<< HEAD
             [$id, $route] = explode('/', $route, 2);
-=======
-            list($id, $route) = explode('/', $route, 2);
->>>>>>> da0fc4a9
         } else {
             $id = $route;
             $route = '';
