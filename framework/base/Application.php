<?php
/**
 * @link http://www.yiiframework.com/
 * @copyright Copyright (c) 2008 Yii Software LLC
 * @license http://www.yiiframework.com/license/
 */

namespace yii\base;

use Yii;
use yii\helpers\Console;
use yii\web\HttpException;

/**
 * Application is the base class for all application classes.
 *
 * @property \yii\rbac\Manager $authManager The auth manager for this application. Null is returned if auth
 * manager is not configured. This property is read-only.
 * @property string $basePath The root directory of the application.
 * @property \yii\caching\Cache $cache The cache application component. Null if the component is not enabled.
 * This property is read-only.
 * @property \yii\db\Connection $db The database connection. This property is read-only.
 * @property ErrorHandler $errorHandler The error handler application component. This property is read-only.
 * @property \yii\base\Formatter $formatter The formatter application component. This property is read-only.
 * @property \yii\i18n\I18N $i18n The internationalization component. This property is read-only.
 * @property \yii\log\Dispatcher $log The log dispatcher component. This property is read-only.
 * @property \yii\mail\MailerInterface $mail The mailer interface. This property is read-only.
 * @property \yii\web\Request|\yii\console\Request $request The request component. This property is read-only.
 * @property string $runtimePath The directory that stores runtime files. Defaults to the "runtime"
 * subdirectory under [[basePath]].
 * @property string $timeZone The time zone used by this application.
 * @property string $uniqueId The unique ID of the module. This property is read-only.
 * @property \yii\web\UrlManager $urlManager The URL manager for this application. This property is read-only.
 * @property string $vendorPath The directory that stores vendor files. Defaults to "vendor" directory under
 * [[basePath]].
 * @property View|\yii\web\View $view The view object that is used to render various view files. This property
 * is read-only.
 *
 * @author Qiang Xue <qiang.xue@gmail.com>
 * @since 2.0
 */
abstract class Application extends Module
{
    /**
     * @event Event an event raised before the application starts to handle a request.
     */
    const EVENT_BEFORE_REQUEST = 'beforeRequest';
    /**
     * @event Event an event raised after the application successfully handles a request (before the response is sent out).
     */
    const EVENT_AFTER_REQUEST = 'afterRequest';
    /**
     * @event ActionEvent an event raised before executing a controller action.
     * You may set [[ActionEvent::isValid]] to be false to cancel the action execution.
     */
    const EVENT_BEFORE_ACTION = 'beforeAction';
    /**
     * @event ActionEvent an event raised after executing a controller action.
     */
    const EVENT_AFTER_ACTION = 'afterAction';

    /**
     * Application state used by [[state]]: application just started.
     */
    const STATE_BEGIN = 0;
    /**
     * Application state used by [[state]]: application is initializing.
     */
    const STATE_INIT = 1;
    /**
     * Application state used by [[state]]: application is triggering [[EVENT_BEFORE_REQUEST]].
     */
    const STATE_BEFORE_REQUEST = 2;
    /**
     * Application state used by [[state]]: application is handling the request.
     */
    const STATE_HANDLING_REQUEST = 3;
    /**
     * Application state used by [[state]]: application is triggering [[EVENT_AFTER_REQUEST]]..
     */
    const STATE_AFTER_REQUEST = 4;
    /**
     * Application state used by [[state]]: application is about to send response.
     */
    const STATE_SENDING_RESPONSE = 5;
    /**
     * Application state used by [[state]]: application has ended.
     */
    const STATE_END = 6;

    /**
     * @var string the namespace that controller classes are in. If not set,
     * it will use the "app\controllers" namespace.
     */
    public $controllerNamespace = 'app\\controllers';
    /**
     * @var string the application name.
     */
    public $name = 'My Application';
    /**
     * @var string the version of this application.
     */
    public $version = '1.0';
    /**
     * @var string the charset currently used for the application.
     */
    public $charset = 'UTF-8';
    /**
     * @var string the language that is meant to be used for end users.
     * @see sourceLanguage
     */
    public $language = 'en';
    /**
     * @var string the language that the application is written in. This mainly refers to
     * the language that the messages and view files are written in.
     * @see language
     */
    public $sourceLanguage = 'en';
    /**
     * @var Controller the currently active controller instance
     */
    public $controller;
    /**
     * @var string|boolean the layout that should be applied for views in this application. Defaults to 'main'.
     * If this is false, layout will be disabled.
     */
    public $layout = 'main';
    /**
     * @var string the requested route
     */
    public $requestedRoute;
    /**
     * @var Action the requested Action. If null, it means the request cannot be resolved into an action.
     */
    public $requestedAction;
    /**
     * @var array the parameters supplied to the requested action.
     */
    public $requestedParams;
    /**
     * @var array list of installed Yii extensions. Each array element represents a single extension
     * with the following structure:
     *
     * ~~~
     * [
     *     'name' => 'extension name',
     *     'version' => 'version number',
     *     'bootstrap' => 'BootstrapClassName',
     *     'alias' => [
     *         '@alias1' => 'to/path1',
     *         '@alias2' => 'to/path2',
     *     ],
     * ]
     * ~~~
     */
    public $extensions = [];
    /**
     * @var array list of bootstrap classes or their configurations. A bootstrap class must implement
     * [[BootstrapInterface]]. The [[BootstrapInterface::bootstrap()]] method of each bootstrap class
     * will be invoked at the beginning of [[init()]].
     */
    public $bootstrap = [];
<<<<<<< HEAD
=======
    /**
     * @var \Exception the exception that is being handled currently. When this is not null,
     * it means the application is handling some exception and extra care should be taken.
     */
    public $exception;
    /**
     * @var integer the current application state during a request handling life cycle.
     * This property is managed by the application. Do not modify this property.
     */
    public $state;
>>>>>>> 6c816190


    /**
     * Constructor.
     * @param array $config name-value pairs that will be used to initialize the object properties.
     * Note that the configuration must contain both [[id]] and [[basePath]].
     * @throws InvalidConfigException if either [[id]] or [[basePath]] configuration is missing.
     */
    public function __construct($config = [])
    {
        Yii::$app = $this;

<<<<<<< HEAD
        // TODO how to deal with exceptions thrown in preInit()
=======
        $this->state = self::STATE_BEGIN;

>>>>>>> 6c816190
        $this->preInit($config);
        if (YII_ENABLE_ERROR_HANDLER) {
            if (isset($config['components']['errorHandler'])) {
                $this->set('errorHandler', $config['components']['errorHandler']);
                unset($config['components']['errorHandler']);
            }
            $this->getErrorHandler()->register();
        }

        Component::__construct($config);
    }

    /**
     * Pre-initializes the application.
     * This method is called at the beginning of the application constructor.
     * It initializes several important application properties.
     * If you override this method, please make sure you call the parent implementation.
     * @param array $config the application configuration
     * @throws InvalidConfigException if either [[id]] or [[basePath]] configuration is missing.
     */
    public function preInit(&$config)
    {
        if (!isset($config['id'])) {
            throw new InvalidConfigException('The "id" configuration is required.');
        }
        if (isset($config['basePath'])) {
            $this->setBasePath($config['basePath']);
            unset($config['basePath']);
        } else {
            throw new InvalidConfigException('The "basePath" configuration is required.');
        }

        if (isset($config['vendorPath'])) {
            $this->setVendorPath($config['vendorPath']);
            unset($config['vendorPath']);
        } else {
            // set "@vendor"
            $this->getVendorPath();
        }
        if (isset($config['runtimePath'])) {
            $this->setRuntimePath($config['runtimePath']);
            unset($config['runtimePath']);
        } else {
            // set "@runtime"
            $this->getRuntimePath();
        }

        if (isset($config['timeZone'])) {
            $this->setTimeZone($config['timeZone']);
            unset($config['timeZone']);
        } elseif (!ini_get('date.timezone')) {
            $this->setTimeZone('UTC');
        }

        // merge core components with custom components
        foreach ($this->coreComponents() as $id => $component) {
            if (!isset($config['components'][$id])) {
                $config['components'][$id] = $component;
            } elseif (is_array($config['components'][$id]) && !isset($config['components'][$id]['class'])) {
                $config['components'][$id]['class'] = $component['class'];
            }
        }
    }

    /**
     * @inheritdoc
     */
    public function init()
    {
        $this->state = self::STATE_INIT;

        $this->initExtensions($this->extensions);
        foreach ($this->bootstrap as $class) {
            /** @var BootstrapInterface $bootstrap */
            $bootstrap = Yii::createObject($class);
            $bootstrap->bootstrap($this);
        }
        parent::init();
    }

    /**
     * Initializes the extensions.
     * @param array $extensions the extensions to be initialized. Please refer to [[extensions]]
     * for the structure of the extension array.
     */
    protected function initExtensions($extensions)
    {
        foreach ($extensions as $extension) {
            if (!empty($extension['alias'])) {
                foreach ($extension['alias'] as $name => $path) {
                    Yii::setAlias($name, $path);
                }
            }
            if (isset($extension['bootstrap'])) {
                /** @var BootstrapInterface $bootstrap */
                $bootstrap = Yii::createObject($extension['bootstrap']);
                $bootstrap->bootstrap($this);
            }
        }
    }

    /**
     * Loads components that are declared in [[preload]].
     * @throws InvalidConfigException if a component or module to be preloaded is unknown
     */
    public function preloadComponents()
    {
        $this->get('log');
        parent::preloadComponents();
    }

    /**
     * Returns an ID that uniquely identifies this module among all modules within the current application.
     * Since this is an application instance, it will always return an empty string.
     * @return string the unique ID of the module.
     */
    public function getUniqueId()
    {
        return '';
    }

    /**
     * Sets the root directory of the application and the @app alias.
     * This method can only be invoked at the beginning of the constructor.
     * @param string $path the root directory of the application.
     * @property string the root directory of the application.
     * @throws InvalidParamException if the directory does not exist.
     */
    public function setBasePath($path)
    {
        parent::setBasePath($path);
        Yii::setAlias('@app', $this->getBasePath());
    }

    /**
     * Runs the application.
     * This is the main entrance of an application.
     * @return integer the exit status (0 means normal, non-zero values mean abnormal)
     */
    public function run()
    {
        try {

            $this->state = self::STATE_BEFORE_REQUEST;
            $this->trigger(self::EVENT_BEFORE_REQUEST);

            $this->state = self::STATE_HANDLING_REQUEST;
            $response = $this->handleRequest($this->getRequest());

            $this->state = self::STATE_AFTER_REQUEST;
            $this->trigger(self::EVENT_AFTER_REQUEST);

            $this->state = self::STATE_SENDING_RESPONSE;
            $response->send();

            $this->state = self::STATE_END;

            return $response->exitStatus;

        } catch (ExitException $e) {

            $this->end($e->statusCode, isset($response) ? $response : null);
            return $e->statusCode;

        }
    }

    /**
     * Handles the specified request.
     *
     * This method should return an instance of [[Response]] or its child class
     * which represents the handling result of the request.
     *
     * @param Request $request the request to be handled
     * @return Response the resulting response
     */
    abstract public function handleRequest($request);

    private $_runtimePath;

    /**
     * Returns the directory that stores runtime files.
     * @return string the directory that stores runtime files.
     * Defaults to the "runtime" subdirectory under [[basePath]].
     */
    public function getRuntimePath()
    {
        if ($this->_runtimePath === null) {
            $this->setRuntimePath($this->getBasePath() . DIRECTORY_SEPARATOR . 'runtime');
        }

        return $this->_runtimePath;
    }

    /**
     * Sets the directory that stores runtime files.
     * @param string $path the directory that stores runtime files.
     */
    public function setRuntimePath($path)
    {
        $this->_runtimePath = Yii::getAlias($path);
        Yii::setAlias('@runtime', $this->_runtimePath);
    }

    private $_vendorPath;

    /**
     * Returns the directory that stores vendor files.
     * @return string the directory that stores vendor files.
     * Defaults to "vendor" directory under [[basePath]].
     */
    public function getVendorPath()
    {
        if ($this->_vendorPath === null) {
            $this->setVendorPath($this->getBasePath() . DIRECTORY_SEPARATOR . 'vendor');
        }

        return $this->_vendorPath;
    }

    /**
     * Sets the directory that stores vendor files.
     * @param string $path the directory that stores vendor files.
     */
    public function setVendorPath($path)
    {
        $this->_vendorPath = Yii::getAlias($path);
        Yii::setAlias('@vendor', $this->_vendorPath);
    }

    /**
     * Returns the time zone used by this application.
     * This is a simple wrapper of PHP function date_default_timezone_get().
     * If time zone is not configured in php.ini or application config,
     * it will be set to UTC by default.
     * @return string the time zone used by this application.
     * @see http://php.net/manual/en/function.date-default-timezone-get.php
     */
    public function getTimeZone()
    {
        return date_default_timezone_get();
    }

    /**
     * Sets the time zone used by this application.
     * This is a simple wrapper of PHP function date_default_timezone_set().
     * Refer to the [php manual](http://www.php.net/manual/en/timezones.php) for available timezones.
     * @param string $value the time zone used by this application.
     * @see http://php.net/manual/en/function.date-default-timezone-set.php
     */
    public function setTimeZone($value)
    {
        date_default_timezone_set($value);
    }

    /**
     * Returns the database connection component.
     * @return \yii\db\Connection the database connection
     */
    public function getDb()
    {
        return $this->get('db');
    }

    /**
     * Returns the log dispatcher component.
     * @return \yii\log\Dispatcher the log dispatcher component
     */
    public function getLog()
    {
        return $this->get('log');
    }

    /**
     * Returns the error handler component.
     * @return ErrorHandler the error handler application component.
     */
    public function getErrorHandler()
    {
        return $this->get('errorHandler', false);
    }

    /**
     * Returns the cache component.
     * @return \yii\caching\Cache the cache application component. Null if the component is not enabled.
     */
    public function getCache()
    {
        return $this->get('cache', false);
    }

    /**
     * Returns the formatter component.
     * @return \yii\base\Formatter the formatter application component.
     */
    public function getFormatter()
    {
        return $this->get('formatter');
    }

    /**
     * Returns the request component.
     * @return \yii\web\Request|\yii\console\Request the request component
     */
    public function getRequest()
    {
        return $this->get('request');
    }

    /**
     * Returns the response component.
     * @return \yii\web\Response|\yii\console\Response the response component
     */
    public function getResponse()
    {
        return $this->get('response');
    }

    /**
     * Returns the view object.
     * @return View|\yii\web\View the view object that is used to render various view files.
     */
    public function getView()
    {
        return $this->get('view');
    }

    /**
     * Returns the URL manager for this application.
     * @return \yii\web\UrlManager the URL manager for this application.
     */
    public function getUrlManager()
    {
        return $this->get('urlManager');
    }

    /**
     * Returns the internationalization (i18n) component
     * @return \yii\i18n\I18N the internationalization component
     */
    public function getI18n()
    {
        return $this->get('i18n');
    }

    /**
     * Returns the mailer component.
     * @return \yii\mail\MailerInterface the mailer interface
     */
    public function getMail()
    {
        return $this->get('mail');
    }

    /**
     * Returns the auth manager for this application.
     * @return \yii\rbac\Manager the auth manager for this application.
     * Null is returned if auth manager is not configured.
     */
    public function getAuthManager()
    {
        return $this->get('authManager', false);
    }

    /**
     * Returns the asset manager.
     * @return \yii\web\AssetManager the asset manager component
     */
    public function getAssetManager()
    {
        return $this->get('assetManager');
    }

    /**
     * Returns the core application components.
     * @see set
     */
    public function coreComponents()
    {
        return [
            'log' => ['class' => 'yii\log\Dispatcher'],
            'errorHandler' => ['class' => 'yii\base\ErrorHandler'],
            'view' => ['class' => 'yii\web\View'],
            'formatter' => ['class' => 'yii\base\Formatter'],
            'i18n' => ['class' => 'yii\i18n\I18N'],
            'mail' => ['class' => 'yii\swiftmailer\Mailer'],
            'urlManager' => ['class' => 'yii\web\UrlManager'],
            'assetManager' => ['class' => 'yii\web\AssetManager'],
        ];
    }
<<<<<<< HEAD
=======

    /**
     * Terminates the application.
     * This method replaces the `exit()` function by ensuring the application life cycle is completed
     * before terminating the application.
     * @param integer $status the exit status (value 0 means normal exit while other values mean abnormal exit).
     * @param Response $response the response to be sent. If not set, the default application [[response]] component will be used.
     * @throws ExitException if the application is in testing mode
     */
    public function end($status = 0, $response = null)
    {
        if ($this->state === self::STATE_BEFORE_REQUEST || $this->state === self::STATE_HANDLING_REQUEST) {
            $this->state = self::STATE_AFTER_REQUEST;
            $this->trigger(self::EVENT_AFTER_REQUEST);
        }

        if ($this->state !== self::STATE_SENDING_RESPONSE && $this->state !== self::STATE_END) {
            $this->state = self::STATE_END;
            $response = $response ? : $this->getResponse();
            $response->send();
        }

        if (YII_ENV_TEST) {
            throw new ExitException($status);
        } else {
            exit($status);
        }
    }

    /**
     * Handles uncaught PHP exceptions.
     *
     * This method is implemented as a PHP exception handler.
     *
     * @param \Exception $exception the exception that is not caught
     */
    public function handleException($exception)
    {
        if ($exception instanceof ExitException) {
            return;
        }

        $this->exception = $exception;

        // disable error capturing to avoid recursive errors while handling exceptions
        restore_error_handler();
        restore_exception_handler();
        try {
            $this->logException($exception);
            if (($handler = $this->getErrorHandler()) !== null) {
                $handler->handle($exception);
            } else {
                echo $this->renderException($exception);
                if (PHP_SAPI === 'cli' && !YII_ENV_TEST) {
                    exit(1);
                }
            }
        } catch (\Exception $e) {
            // exception could be thrown in ErrorHandler::handle()
            $msg = (string) $e;
            $msg .= "\nPrevious exception:\n";
            $msg .= (string) $exception;
            if (YII_DEBUG) {
                if (PHP_SAPI === 'cli') {
                    echo $msg . "\n";
                } else {
                    echo '<pre>' . htmlspecialchars($msg, ENT_QUOTES, $this->charset) . '</pre>';
                }
            }
            $msg .= "\n\$_SERVER = " . var_export($_SERVER, true);
            error_log($msg);
            exit(1);
        }
    }

    /**
     * Handles PHP execution errors such as warnings, notices.
     *
     * This method is used as a PHP error handler. It will simply raise an `ErrorException`.
     *
     * @param integer $code the level of the error raised
     * @param string $message the error message
     * @param string $file the filename that the error was raised in
     * @param integer $line the line number the error was raised at
     *
     * @throws ErrorException
     */
    public function handleError($code, $message, $file, $line)
    {
        if (error_reporting() & $code) {
            // load ErrorException manually here because autoloading them will not work
            // when error occurs while autoloading a class
            if (!class_exists('\\yii\\base\\Exception', false)) {
                require_once(__DIR__ . '/Exception.php');
            }
            if (!class_exists('\\yii\\base\\ErrorException', false)) {
                require_once(__DIR__ . '/ErrorException.php');
            }
            $exception = new ErrorException($message, $code, $code, $file, $line);

            // in case error appeared in __toString method we can't throw any exception
            $trace = debug_backtrace(false);
            array_shift($trace);
            foreach ($trace as $frame) {
                if ($frame['function'] == '__toString') {
                    $this->handleException($exception);
                    exit(1);
                }
            }

            throw $exception;
        }
    }

    /**
     * Handles fatal PHP errors
     */
    public function handleFatalError()
    {
        unset($this->_memoryReserve);

        // load ErrorException manually here because autoloading them will not work
        // when error occurs while autoloading a class
        if (!class_exists('\\yii\\base\\Exception', false)) {
            require_once(__DIR__ . '/Exception.php');
        }
        if (!class_exists('\\yii\\base\\ErrorException', false)) {
            require_once(__DIR__ . '/ErrorException.php');
        }

        $error = error_get_last();

        if (ErrorException::isFatalError($error)) {
            $exception = new ErrorException($error['message'], $error['type'], $error['type'], $error['file'], $error['line']);
            $this->exception = $exception;
            // use error_log because it's too late to use Yii log
            error_log($exception);

            if (($handler = $this->getErrorHandler()) !== null) {
                $handler->handle($exception);
            } else {
                echo $this->renderException($exception);
            }

            exit(1);
        }
    }

    /**
     * Renders an exception without using rich format.
     * @param \Exception $exception the exception to be rendered.
     * @return string the rendering result
     */
    public function renderException($exception)
    {
        if ($exception instanceof Exception && ($exception instanceof UserException || !YII_DEBUG)) {
            $message = $exception->getName() . ': ' . $exception->getMessage();
            if (Yii::$app->controller instanceof \yii\console\Controller) {
                $message = Yii::$app->controller->ansiFormat($message, Console::FG_RED);
            }
        } else {
            $message = YII_DEBUG ? (string) $exception : 'Error: ' . $exception->getMessage();
        }
        if (PHP_SAPI === 'cli') {
            return $message . "\n";
        } else {
            return '<pre>' . htmlspecialchars($message, ENT_QUOTES, $this->charset) . '</pre>';
        }
    }

    /**
     * Logs the given exception
     * @param \Exception $exception the exception to be logged
     */
    protected function logException($exception)
    {
        $category = get_class($exception);
        if ($exception instanceof HttpException) {
            $category = 'yii\\web\\HttpException:' . $exception->statusCode;
        } elseif ($exception instanceof \ErrorException) {
            $category .= ':' . $exception->getSeverity();
        }
        Yii::error((string) $exception, $category);
    }
>>>>>>> 6c816190
}<|MERGE_RESOLUTION|>--- conflicted
+++ resolved
@@ -160,19 +160,11 @@
      * will be invoked at the beginning of [[init()]].
      */
     public $bootstrap = [];
-<<<<<<< HEAD
-=======
-    /**
-     * @var \Exception the exception that is being handled currently. When this is not null,
-     * it means the application is handling some exception and extra care should be taken.
-     */
-    public $exception;
     /**
      * @var integer the current application state during a request handling life cycle.
      * This property is managed by the application. Do not modify this property.
      */
     public $state;
->>>>>>> 6c816190
 
 
     /**
@@ -185,12 +177,9 @@
     {
         Yii::$app = $this;
 
-<<<<<<< HEAD
+        $this->state = self::STATE_BEGIN;
+
         // TODO how to deal with exceptions thrown in preInit()
-=======
-        $this->state = self::STATE_BEGIN;
-
->>>>>>> 6c816190
         $this->preInit($config);
         if (YII_ENABLE_ERROR_HANDLER) {
             if (isset($config['components']['errorHandler'])) {
@@ -581,8 +570,6 @@
             'assetManager' => ['class' => 'yii\web\AssetManager'],
         ];
     }
-<<<<<<< HEAD
-=======
 
     /**
      * Terminates the application.
@@ -611,161 +598,4 @@
             exit($status);
         }
     }
-
-    /**
-     * Handles uncaught PHP exceptions.
-     *
-     * This method is implemented as a PHP exception handler.
-     *
-     * @param \Exception $exception the exception that is not caught
-     */
-    public function handleException($exception)
-    {
-        if ($exception instanceof ExitException) {
-            return;
-        }
-
-        $this->exception = $exception;
-
-        // disable error capturing to avoid recursive errors while handling exceptions
-        restore_error_handler();
-        restore_exception_handler();
-        try {
-            $this->logException($exception);
-            if (($handler = $this->getErrorHandler()) !== null) {
-                $handler->handle($exception);
-            } else {
-                echo $this->renderException($exception);
-                if (PHP_SAPI === 'cli' && !YII_ENV_TEST) {
-                    exit(1);
-                }
-            }
-        } catch (\Exception $e) {
-            // exception could be thrown in ErrorHandler::handle()
-            $msg = (string) $e;
-            $msg .= "\nPrevious exception:\n";
-            $msg .= (string) $exception;
-            if (YII_DEBUG) {
-                if (PHP_SAPI === 'cli') {
-                    echo $msg . "\n";
-                } else {
-                    echo '<pre>' . htmlspecialchars($msg, ENT_QUOTES, $this->charset) . '</pre>';
-                }
-            }
-            $msg .= "\n\$_SERVER = " . var_export($_SERVER, true);
-            error_log($msg);
-            exit(1);
-        }
-    }
-
-    /**
-     * Handles PHP execution errors such as warnings, notices.
-     *
-     * This method is used as a PHP error handler. It will simply raise an `ErrorException`.
-     *
-     * @param integer $code the level of the error raised
-     * @param string $message the error message
-     * @param string $file the filename that the error was raised in
-     * @param integer $line the line number the error was raised at
-     *
-     * @throws ErrorException
-     */
-    public function handleError($code, $message, $file, $line)
-    {
-        if (error_reporting() & $code) {
-            // load ErrorException manually here because autoloading them will not work
-            // when error occurs while autoloading a class
-            if (!class_exists('\\yii\\base\\Exception', false)) {
-                require_once(__DIR__ . '/Exception.php');
-            }
-            if (!class_exists('\\yii\\base\\ErrorException', false)) {
-                require_once(__DIR__ . '/ErrorException.php');
-            }
-            $exception = new ErrorException($message, $code, $code, $file, $line);
-
-            // in case error appeared in __toString method we can't throw any exception
-            $trace = debug_backtrace(false);
-            array_shift($trace);
-            foreach ($trace as $frame) {
-                if ($frame['function'] == '__toString') {
-                    $this->handleException($exception);
-                    exit(1);
-                }
-            }
-
-            throw $exception;
-        }
-    }
-
-    /**
-     * Handles fatal PHP errors
-     */
-    public function handleFatalError()
-    {
-        unset($this->_memoryReserve);
-
-        // load ErrorException manually here because autoloading them will not work
-        // when error occurs while autoloading a class
-        if (!class_exists('\\yii\\base\\Exception', false)) {
-            require_once(__DIR__ . '/Exception.php');
-        }
-        if (!class_exists('\\yii\\base\\ErrorException', false)) {
-            require_once(__DIR__ . '/ErrorException.php');
-        }
-
-        $error = error_get_last();
-
-        if (ErrorException::isFatalError($error)) {
-            $exception = new ErrorException($error['message'], $error['type'], $error['type'], $error['file'], $error['line']);
-            $this->exception = $exception;
-            // use error_log because it's too late to use Yii log
-            error_log($exception);
-
-            if (($handler = $this->getErrorHandler()) !== null) {
-                $handler->handle($exception);
-            } else {
-                echo $this->renderException($exception);
-            }
-
-            exit(1);
-        }
-    }
-
-    /**
-     * Renders an exception without using rich format.
-     * @param \Exception $exception the exception to be rendered.
-     * @return string the rendering result
-     */
-    public function renderException($exception)
-    {
-        if ($exception instanceof Exception && ($exception instanceof UserException || !YII_DEBUG)) {
-            $message = $exception->getName() . ': ' . $exception->getMessage();
-            if (Yii::$app->controller instanceof \yii\console\Controller) {
-                $message = Yii::$app->controller->ansiFormat($message, Console::FG_RED);
-            }
-        } else {
-            $message = YII_DEBUG ? (string) $exception : 'Error: ' . $exception->getMessage();
-        }
-        if (PHP_SAPI === 'cli') {
-            return $message . "\n";
-        } else {
-            return '<pre>' . htmlspecialchars($message, ENT_QUOTES, $this->charset) . '</pre>';
-        }
-    }
-
-    /**
-     * Logs the given exception
-     * @param \Exception $exception the exception to be logged
-     */
-    protected function logException($exception)
-    {
-        $category = get_class($exception);
-        if ($exception instanceof HttpException) {
-            $category = 'yii\\web\\HttpException:' . $exception->statusCode;
-        } elseif ($exception instanceof \ErrorException) {
-            $category .= ':' . $exception->getSeverity();
-        }
-        Yii::error((string) $exception, $category);
-    }
->>>>>>> 6c816190
 }