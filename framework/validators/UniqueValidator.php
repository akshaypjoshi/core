<?php
/**
 * @link http://www.yiiframework.com/
 * @copyright Copyright (c) 2008 Yii Software LLC
 * @license http://www.yiiframework.com/license/
 */

namespace yii\validators;

use Yii;
use yii\base\Model;
use yii\db\ActiveQuery;
use yii\db\ActiveQueryInterface;
use yii\db\ActiveRecordInterface;
use yii\db\Query;
use yii\helpers\Inflector;

/**
 * UniqueValidator validates that the attribute value is unique in the specified database table.
 *
 * UniqueValidator checks if the value being validated is unique in the table column specified by
 * the ActiveRecord class [[targetClass]] and the attribute [[targetAttribute]].
 *
 * The following are examples of validation rules using this validator:
 *
 * ```php
 * // a1 needs to be unique
 * ['a1', 'unique']
 * // a1 needs to be unique, but column a2 will be used to check the uniqueness of the a1 value
 * ['a1', 'unique', 'targetAttribute' => 'a2']
 * // a1 and a2 need to be unique together, and they both will receive error message
 * [['a1', 'a2'], 'unique', 'targetAttribute' => ['a1', 'a2']]
 * // a1 and a2 need to be unique together, only a1 will receive error message
 * ['a1', 'unique', 'targetAttribute' => ['a1', 'a2']]
 * // a1 needs to be unique by checking the uniqueness of both a2 and a3 (using a1 value)
 * ['a1', 'unique', 'targetAttribute' => ['a2', 'a1' => 'a3']]
 * ```
 *
 * @author Qiang Xue <qiang.xue@gmail.com>
 * @since 2.0
 */
class UniqueValidator extends Validator
{
    /**
     * @var string the name of the ActiveRecord class that should be used to validate the uniqueness
     * of the current attribute value.
     * This must be a fully qualified class name.
     *
     * If not set, it will use the ActiveRecord class of the attribute being validated.
     *
     * @see targetAttribute
     */
    public $targetClass;
    /**
     * @var string|array the name of the [[\yii\db\ActiveRecord|ActiveRecord]] attribute that should be used to
     * validate the uniqueness of the current attribute value. If not set, it will use the name
     * of the attribute currently being validated. You may use an array to validate the uniqueness
     * of multiple columns at the same time. The array values are the attributes that will be
     * used to validate the uniqueness, while the array keys are the attributes whose values are to be validated.
     */
    public $targetAttribute;
    /**
     * @var string|array|\Closure additional filter to be applied to the DB query used to check the uniqueness of the attribute value.
     * This can be a string or an array representing the additional query condition (refer to [[\yii\db\Query::where()]]
     * on the format of query condition), or an anonymous function with the signature `function ($query)`, where `$query`
     * is the [[\yii\db\Query|Query]] object that you can modify in the function.
     */
    public $filter;
    /**
     * @var string the user-defined error message. When validating single attribute, it may contain
     * the following placeholders which will be replaced accordingly by the validator:
     *
     * - `{attribute}`: the label of the attribute being validated
     * - `{value}`: the value of the attribute being validated
     *
     * When validating mutliple attributes, it may contain the following placeholders:
     *
     * - `{attributes}`: the labels of the attributes being validated.
     * - `{values}`: the values of the attributes being validated.
     *
     */
    public $message;
    /**
     * @var string
     * @since 2.0.9
     * @deprecated since version 2.0.10, to be removed in 2.1. Use [[message]] property
     * to setup custom message for multiple target attributes.
     */
    public $comboNotUnique;

    /**
     * @var string and|or define how target attributes are related
     * @since 2.0.11
     */
    public $targetAttributeJunction = 'and';

    /**
     * @inheritdoc
     */
    public function init()
    {
        parent::init();
        if ($this->message !== null) {
            return;
        }
        if (is_array($this->targetAttribute) && count($this->targetAttribute) > 1) {
            // fallback for deprecated `comboNotUnique` property - use it as message if is set
            if ($this->comboNotUnique === null) {
                $this->message = Yii::t('yii', 'The combination {values} of {attributes} has already been taken.');
            } else {
                $this->message = $this->comboNotUnique;
            }
        } else {
            $this->message = Yii::t('yii', '{attribute} "{value}" has already been taken.');
        }
    }

    /**
     * @inheritdoc
     */
    public function validateAttribute($model, $attribute)
    {
        /* @var $targetClass ActiveRecordInterface */
<<<<<<< HEAD
        $targetClass = $this->targetClass ?: get_class($model);
        $targetClass = ltrim($targetClass, '\\');
        $targetAttribute = $this->targetAttribute ?: $attribute;
        $conditions = $this->prepareConditions($targetAttribute, $model, $attribute);
=======
        $targetClass = $this->targetClass === null ? get_class($model) : $this->targetClass;
        $targetAttribute = $this->targetAttribute === null ? $attribute : $this->targetAttribute;
        $rawConditions = $this->prepareConditions($targetAttribute, $model, $attribute);
        $conditions[] = $this->targetAttributeJunction == 'or' ? 'or' : 'and';
>>>>>>> 29dc65e4

        foreach ($rawConditions as $key => $value) {
            if (is_array($value)) {
                $this->addError($model, $attribute, Yii::t('yii', '{attribute} is invalid.'));
                return;
            }
            $conditions[] = [$key => $value];
        }

        if ($this->modelExists($targetClass, $conditions, $model)) {
            if (count($targetAttribute) > 1) {
                $this->addComboNotUniqueError($model, $attribute);
            } else {
                $this->addError($model, $attribute, $this->message);
            }
        }
    }

    /**
     * Checks whether the $model exists in the database.
     *
     * @param string $targetClass the name of the ActiveRecord class that should be used to validate the uniqueness
     * of the current attribute value.
     * @param array $conditions conditions, compatible with [[\yii\db\Query::where()|Query::where()]] key-value format.
     * @param Model $model the data model to be validated
     *
     * @return bool whether the model already exists
     */
    private function modelExists($targetClass, $conditions, $model)
    {
        /** @var ActiveRecordInterface $targetClass $query */
        $query = $this->prepareQuery($targetClass, $conditions);

        if (!$model instanceof ActiveRecordInterface
            || $model->getIsNewRecord()
            || get_class($model) !== $targetClass
        ) {
            // if current $model isn't in the database yet then it's OK just to call exists()
            // also there's no need to run check based on primary keys, when $targetClass is not the same as $model's class
            $exists = $query->exists();
        } else {
            // if current $model is in the database already we can't use exists()
            /** @var $models ActiveRecordInterface[] */
            $models = $query->select($targetClass::primaryKey())->limit(2)->all();
            $n = count($models);
            if ($n === 1) {
                $keys = array_keys($conditions);
                $pks = $targetClass::primaryKey();
                sort($keys);
                sort($pks);
                if ($keys === $pks) {
                    // primary key is modified and not unique
                    $exists = $model->getOldPrimaryKey() != $model->getPrimaryKey();
                } else {
                    // non-primary key, need to exclude the current record based on PK
                    $exists = reset($models)->getPrimaryKey() != $model->getOldPrimaryKey();
                }
            } else {
                $exists = $n > 1;
            }
        }

        return $exists;
    }

    /**
     * Prepares a query by applying filtering conditions defined in $conditions method property
     * and [[filter]] class property.
     *
     * @param ActiveRecordInterface $targetClass the name of the ActiveRecord class that should be used to validate
     * the uniqueness of the current attribute value.
     * @param array $conditions conditions, compatible with [[\yii\db\Query::where()|Query::where()]] key-value format
     *
     * @return ActiveQueryInterface|ActiveQuery
     */
    private function prepareQuery($targetClass, $conditions)
    {
        $query = $targetClass::find();
        $query->andWhere($conditions);
        if ($this->filter instanceof \Closure) {
            call_user_func($this->filter, $query);
        } elseif ($this->filter !== null) {
            $query->andWhere($this->filter);
        }

        return $query;
    }

    /**
     * Processes attributes' relations described in $targetAttribute parameter into conditions, compatible with
     * [[\yii\db\Query::where()|Query::where()]] key-value format.
     *
     * @param string|array $targetAttribute the name of the [[\yii\db\ActiveRecord|ActiveRecord]] attribute that
     * should be used to validate the uniqueness of the current attribute value. You may use an array to validate
     * the uniqueness of multiple columns at the same time. The array values are the attributes that will be
     * used to validate the uniqueness, while the array keys are the attributes whose values are to be validated.
     * @param Model $model the data model to be validated
     * @param string $attribute the name of the attribute to be validated in the $model

     * @return array conditions, compatible with [[\yii\db\Query::where()|Query::where()]] key-value format.
     */
    private function prepareConditions($targetAttribute, $model, $attribute)
    {
        if (is_array($targetAttribute)) {
            $conditions = [];
            foreach ($targetAttribute as $k => $v) {
                $conditions[$v] = is_int($k) ? $model->$attribute : $model->$k;
            }
        } else {
            $conditions = [$targetAttribute => $model->$attribute];
        }

        return $conditions;
    }

    /**
     * Builds and adds [[comboNotUnique]] error message to the specified model attribute.
     * @param \yii\base\Model $model the data model.
     * @param string $attribute the name of the attribute.
     */
    private function addComboNotUniqueError($model, $attribute)
    {
        $attributeCombo = [];
        $valueCombo = [];
        foreach ($this->targetAttribute as $key => $value) {
            if(is_int($key)) {
                $attributeCombo[] = $model->getAttributeLabel($value);
                $valueCombo[] = '"' . $model->$value . '"';
            } else {
                $attributeCombo[] = $model->getAttributeLabel($key);
                $valueCombo[] = '"' . $model->$key . '"';
            }
        }
        $this->addError($model, $attribute, $this->message, [
            'attributes' => Inflector::sentence($attributeCombo),
            'values' => implode('-', $valueCombo)
        ]);
    }
}<|MERGE_RESOLUTION|>--- conflicted
+++ resolved
@@ -121,17 +121,10 @@
     public function validateAttribute($model, $attribute)
     {
         /* @var $targetClass ActiveRecordInterface */
-<<<<<<< HEAD
         $targetClass = $this->targetClass ?: get_class($model);
-        $targetClass = ltrim($targetClass, '\\');
-        $targetAttribute = $this->targetAttribute ?: $attribute;
-        $conditions = $this->prepareConditions($targetAttribute, $model, $attribute);
-=======
-        $targetClass = $this->targetClass === null ? get_class($model) : $this->targetClass;
         $targetAttribute = $this->targetAttribute === null ? $attribute : $this->targetAttribute;
         $rawConditions = $this->prepareConditions($targetAttribute, $model, $attribute);
         $conditions[] = $this->targetAttributeJunction == 'or' ? 'or' : 'and';
->>>>>>> 29dc65e4
 
         foreach ($rawConditions as $key => $value) {
             if (is_array($value)) {
