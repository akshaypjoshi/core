--- conflicted
+++ resolved
@@ -528,53 +528,4 @@
     {
         return IpHelper::inRange($ip . '/' . $cidr, $range);
     }
-<<<<<<< HEAD
-=======
-
-    /**
-     * {@inheritdoc}
-     */
-    public function clientValidateAttribute($model, $attribute, $view)
-    {
-        ValidationAsset::register($view);
-        $options = $this->getClientOptions($model, $attribute);
-
-        return 'yii.validation.ip(value, messages, ' . Json::htmlEncode($options) . ');';
-    }
-
-    /**
-     * {@inheritdoc}
-     */
-    public function getClientOptions($model, $attribute)
-    {
-        $messages = [
-            'ipv6NotAllowed' => $this->ipv6NotAllowed,
-            'ipv4NotAllowed' => $this->ipv4NotAllowed,
-            'message' => $this->message,
-            'noSubnet' => $this->noSubnet,
-            'hasSubnet' => $this->hasSubnet,
-        ];
-        foreach ($messages as &$message) {
-            $message = $this->formatMessage($message, [
-                'attribute' => $model->getAttributeLabel($attribute),
-            ]);
-        }
-
-        $options = [
-            'ipv4Pattern' => new JsExpression(Html::escapeJsRegularExpression($this->ipv4Pattern)),
-            'ipv6Pattern' => new JsExpression(Html::escapeJsRegularExpression($this->ipv6Pattern)),
-            'messages' => $messages,
-            'ipv4' => (bool) $this->ipv4,
-            'ipv6' => (bool) $this->ipv6,
-            'ipParsePattern' => new JsExpression(Html::escapeJsRegularExpression($this->getIpParsePattern())),
-            'negation' => $this->negation,
-            'subnet' => $this->subnet,
-        ];
-        if ($this->skipOnEmpty) {
-            $options['skipOnEmpty'] = 1;
-        }
-
-        return $options;
-    }
->>>>>>> fadf762b
 }