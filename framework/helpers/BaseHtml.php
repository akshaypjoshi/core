--- conflicted
+++ resolved
@@ -8,12 +8,8 @@
 namespace yii\helpers;
 
 use Yii;
-<<<<<<< HEAD
 use yii\base\InvalidArgumentException;
-=======
-use yii\base\InvalidParamException;
 use yii\base\Model;
->>>>>>> da0fc4a9
 use yii\db\ActiveRecordInterface;
 use yii\validators\StringValidator;
 use yii\web\Request;
@@ -2084,14 +2080,9 @@
     {
         if (preg_match(static::$attributeRegex, $attribute, $matches)) {
             return $matches[2];
-<<<<<<< HEAD
-        } else {
-            throw new InvalidArgumentException('Attribute name must contain word characters only.');
-=======
->>>>>>> da0fc4a9
-        }
-
-        throw new InvalidParamException('Attribute name must contain word characters only.');
+        }
+
+        throw new InvalidArgumentException('Attribute name must contain word characters only.');
     }
 
     /**
@@ -2170,14 +2161,9 @@
             return $attribute . $suffix;
         } elseif ($formName !== '') {
             return $formName . $prefix . "[$attribute]" . $suffix;
-<<<<<<< HEAD
-        } else {
-            throw new InvalidArgumentException(get_class($model) . '::formName() cannot be empty for tabular inputs.');
-=======
->>>>>>> da0fc4a9
-        }
-
-        throw new InvalidParamException(get_class($model) . '::formName() cannot be empty for tabular inputs.');
+        }
+
+        throw new InvalidArgumentException(get_class($model) . '::formName() cannot be empty for tabular inputs.');
     }
 
     /**
