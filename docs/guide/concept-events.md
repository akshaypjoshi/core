--- conflicted
+++ resolved
@@ -295,7 +295,7 @@
 pass the interface class name as the first argument:
 
 ```php
-Event::on('app\interfaces\DanceEventInterface', DanceEventInterface::EVENT_DANCE, function ($event) {
+Event::on(DanceEventInterface::class, DanceEventInterface::EVENT_DANCE, function ($event) {
     Yii::trace(get_class($event->sender) . ' just danced'); // Will log that Dog or Developer danced
 });
 ```
@@ -303,39 +303,28 @@
 You can trigger the event of those classes:
 
 ```php
-<<<<<<< HEAD
+// trigger event for Dog class
+Event::trigger(Dog::class, DanceEventInterface::EVENT_DANCE);
+
+// trigger event for Developer class
+Event::trigger(Developer::class, DanceEventInterface::EVENT_DANCE);
+```
+
+But please notice, that you can not trigger all the classes, that implement the interface:
+
+```php
+// DOES NOT WORK. Classes that implement this interface will NOT be triggered.
 Event::trigger(DanceEventInterface::class, DanceEventInterface::EVENT_DANCE);
-=======
-// trigger event for Dog class
-Event::trigger(Dog::className(), DanceEventInterface::EVENT_DANCE);
-
-// trigger event for Developer class
-Event::trigger(Developer::className(), DanceEventInterface::EVENT_DANCE);
->>>>>>> da99f002
-```
-
-But please notice, that you can not trigger all the classes, that implement the interface:
-
-```php
-// DOES NOT WORK. Classes that implement this interface will NOT be triggered.
-Event::trigger('app\interfaces\DanceEventInterface', DanceEventInterface::EVENT_DANCE);
 ```
 
 To detach event handler, call [[yii\base\Event::off()|Event::off()]]. For example:
 
 ```php
 // detaches $handler
-<<<<<<< HEAD
 Event::off(DanceEventInterface::class, DanceEventInterface::EVENT_DANCE, $handler);
 
 // detaches all handlers of DanceEventInterface::EVENT_DANCE
 Event::off(DanceEventInterface::class, DanceEventInterface::EVENT_DANCE);
-=======
-Event::off('app\interfaces\DanceEventInterface', DanceEventInterface::EVENT_DANCE, $handler);
-
-// detaches all handlers of DanceEventInterface::EVENT_DANCE
-Event::off('app\interfaces\DanceEventInterface', DanceEventInterface::EVENT_DANCE);
->>>>>>> da99f002
 ```
 
 
